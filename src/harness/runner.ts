//
// Copyright (c) Microsoft Corporation.  All rights reserved.
//
// Licensed under the Apache License, Version 2.0 (the "License");
// you may not use this file except in compliance with the License.
// You may obtain a copy of the License at
//   http://www.apache.org/licenses/LICENSE-2.0
//
// Unless required by applicable law or agreed to in writing, software
// distributed under the License is distributed on an "AS IS" BASIS,
// WITHOUT WARRANTIES OR CONDITIONS OF ANY KIND, either express or implied.
// See the License for the specific language governing permissions and
// limitations under the License.
//

/// <reference path="test262Runner.ts" />
/// <reference path="compilerRunner.ts" />
/// <reference path="fourslashRunner.ts" />
/// <reference path="projectsRunner.ts" />
/// <reference path="rwcRunner.ts" />
/// <reference path="harness.ts" />

let runners: RunnerBase[] = [];
let iterations = 1;

function runTests(runners: RunnerBase[]) {
    for (let i = iterations; i > 0; i--) {
        for (let j = 0; j < runners.length; j++) {
            runners[j].initializeTests();
        }
    }
}

function tryGetConfig(args: string[]) {
    const prefix = "--config=";
    const configPath = ts.forEach(args, arg => arg.lastIndexOf(prefix, 0) === 0 && arg.substr(prefix.length));
    // strip leading and trailing quotes from the path (necessary on Windows since shell does not do it automatically)
    return configPath && configPath.replace(/(^[\"'])|([\"']$)/g, "");
}

function createRunner(kind: TestRunnerKind): RunnerBase {
    switch (kind) {
        case "conformance":
            return new CompilerBaselineRunner(CompilerTestType.Conformance);
        case "compiler":
            return new CompilerBaselineRunner(CompilerTestType.Regressions);
        case "fourslash":
            return new FourSlashRunner(FourSlashTestType.Native);
        case "fourslash-shims":
            return new FourSlashRunner(FourSlashTestType.Shims);
        case "fourslash-shims-pp":
            return new FourSlashRunner(FourSlashTestType.ShimsWithPreprocess);
        case "fourslash-server":
            return new FourSlashRunner(FourSlashTestType.Server);
        case "project":
            return new ProjectRunner();
        case "rwc":
            return new RWCRunner();
        case "test262":
            return new Test262BaselineRunner();
    }
}

// users can define tests to run in mytest.config that will override cmd line args, otherwise use cmd line args (test.config), otherwise no options
<<<<<<< HEAD
let mytestconfig = "mytest.config";
let testconfig = "test.config";
let testConfigFile =
    Harness.IO.fileExists(mytestconfig) ? Harness.IO.readFile(mytestconfig) :
    (Harness.IO.fileExists(testconfig) ? Harness.IO.readFile(testconfig) : "");

type TestConfig = {
    tests?: string[];
    stackTraceLimit?: number | "full";
    light?: boolean;
};

if (testConfigFile !== "") {
    const testConfig = <TestConfig>JSON.parse(testConfigFile);
=======

const mytestconfigFileName = "mytest.config";
const testconfigFileName = "test.config";

const customConfig = tryGetConfig(Harness.IO.args());
let testConfigContent =
    customConfig && Harness.IO.fileExists(customConfig)
        ? Harness.IO.readFile(customConfig)
        : Harness.IO.fileExists(mytestconfigFileName)
            ? Harness.IO.readFile(mytestconfigFileName)
            : Harness.IO.fileExists(testconfigFileName) ? Harness.IO.readFile(testconfigFileName) : "";

let taskConfigsFolder: string;
let workerCount: number;
let runUnitTests = true;

interface TestConfig {
    light?: boolean;
    taskConfigsFolder?: string;
    workerCount?: number;
    tasks?: TaskSet[];
    test?: string[];
    runUnitTests?: boolean;
}

interface TaskSet {
    runner: TestRunnerKind;
    files: string[];
}

if (testConfigContent !== "") {
    const testConfig = <TestConfig>JSON.parse(testConfigContent);
>>>>>>> 166f399d
    if (testConfig.light) {
        Harness.lightMode = true;
    }
    if (testConfig.taskConfigsFolder) {
        taskConfigsFolder = testConfig.taskConfigsFolder;
    }
    if (testConfig.runUnitTests !== undefined) {
        runUnitTests = testConfig.runUnitTests;
    }
    if (testConfig.workerCount) {
        workerCount = testConfig.workerCount;
    }
    if (testConfig.tasks) {
        for (const taskSet of testConfig.tasks) {
            const runner = createRunner(taskSet.runner);
            for (const file of taskSet.files) {
                runner.addTest(file);
            }
            runners.push(runner);
        }
    }

    if (testConfig.stackTraceLimit === "full") {
        (<any>Error).stackTraceLimit = Infinity;
    }
    else if ((+testConfig.stackTraceLimit | 0) > 0) {
        (<any>Error).stackTraceLimit = testConfig.stackTraceLimit;
    }

    if (testConfig.tests && testConfig.tests.length > 0) {
        for (const option of testConfig.tests) {
            if (!option) {
                continue;
            }

            switch (option) {
                case "compiler":
                    runners.push(new CompilerBaselineRunner(CompilerTestType.Conformance));
                    runners.push(new CompilerBaselineRunner(CompilerTestType.Regressions));
                    runners.push(new ProjectRunner());
                    break;
                case "conformance":
                    runners.push(new CompilerBaselineRunner(CompilerTestType.Conformance));
                    break;
                case "project":
                    runners.push(new ProjectRunner());
                    break;
                case "fourslash":
                    runners.push(new FourSlashRunner(FourSlashTestType.Native));
                    break;
                case "fourslash-shims":
                    runners.push(new FourSlashRunner(FourSlashTestType.Shims));
                    break;
                case "fourslash-shims-pp":
                    runners.push(new FourSlashRunner(FourSlashTestType.ShimsWithPreprocess));
                    break;
                case "fourslash-server":
                    runners.push(new FourSlashRunner(FourSlashTestType.Server));
                    break;
                case "fourslash-generated":
                    runners.push(new GeneratedFourslashRunner(FourSlashTestType.Native));
                    break;
                case "rwc":
                    runners.push(new RWCRunner());
                    break;
                case "test262":
                    runners.push(new Test262BaselineRunner());
                    break;
            }
        }
    }
}

if (runners.length === 0) {
    // compiler
    runners.push(new CompilerBaselineRunner(CompilerTestType.Conformance));
    runners.push(new CompilerBaselineRunner(CompilerTestType.Regressions));

    // TODO: project tests don't work in the browser yet
    if (Utils.getExecutionEnvironment() !== Utils.ExecutionEnvironment.Browser) {
        runners.push(new ProjectRunner());
    }

    // language services
    runners.push(new FourSlashRunner(FourSlashTestType.Native));
    runners.push(new FourSlashRunner(FourSlashTestType.Shims));
    runners.push(new FourSlashRunner(FourSlashTestType.ShimsWithPreprocess));
    runners.push(new FourSlashRunner(FourSlashTestType.Server));
    // runners.push(new GeneratedFourslashRunner());
}

if (taskConfigsFolder) {
    // this instance of mocha should only partition work but not run actual tests
    runUnitTests = false;
    const workerConfigs: TestConfig[] = [];
    for (let i = 0; i < workerCount; i++) {
        // pass light mode settings to workers
        workerConfigs.push({ light: Harness.lightMode, tasks: [] });
    }

    for (const runner of runners) {
        const files = runner.enumerateTestFiles();
        const chunkSize = Math.floor(files.length / workerCount) + 1; // add extra 1 to prevent missing tests due to rounding
        for (let i = 0; i < workerCount; i++) {
            const startPos = i * chunkSize;
            const len = Math.min(chunkSize, files.length - startPos);
            if (len !== 0) {
                workerConfigs[i].tasks.push({
                    runner: runner.kind(),
                    files: files.slice(startPos, startPos + len)
                });
            }
        }
    }

    for (let i = 0; i < workerCount; i++) {
        const config = workerConfigs[i];
        // use last worker to run unit tests
        config.runUnitTests = i === workerCount - 1;
        Harness.IO.writeFile(ts.combinePaths(taskConfigsFolder, `task-config${i}.json`), JSON.stringify(workerConfigs[i]));
    }
}
else {
    runTests(runners);
}
if (!runUnitTests) {
    // patch `describe` to skip unit tests
    describe = <any>describe.skip;
}<|MERGE_RESOLUTION|>--- conflicted
+++ resolved
@@ -1,242 +1,226 @@
-//
-// Copyright (c) Microsoft Corporation.  All rights reserved.
-//
-// Licensed under the Apache License, Version 2.0 (the "License");
-// you may not use this file except in compliance with the License.
-// You may obtain a copy of the License at
-//   http://www.apache.org/licenses/LICENSE-2.0
-//
-// Unless required by applicable law or agreed to in writing, software
-// distributed under the License is distributed on an "AS IS" BASIS,
-// WITHOUT WARRANTIES OR CONDITIONS OF ANY KIND, either express or implied.
-// See the License for the specific language governing permissions and
-// limitations under the License.
-//
-
-/// <reference path="test262Runner.ts" />
-/// <reference path="compilerRunner.ts" />
-/// <reference path="fourslashRunner.ts" />
-/// <reference path="projectsRunner.ts" />
-/// <reference path="rwcRunner.ts" />
-/// <reference path="harness.ts" />
-
-let runners: RunnerBase[] = [];
-let iterations = 1;
-
-function runTests(runners: RunnerBase[]) {
-    for (let i = iterations; i > 0; i--) {
-        for (let j = 0; j < runners.length; j++) {
-            runners[j].initializeTests();
-        }
-    }
-}
-
-function tryGetConfig(args: string[]) {
-    const prefix = "--config=";
-    const configPath = ts.forEach(args, arg => arg.lastIndexOf(prefix, 0) === 0 && arg.substr(prefix.length));
-    // strip leading and trailing quotes from the path (necessary on Windows since shell does not do it automatically)
-    return configPath && configPath.replace(/(^[\"'])|([\"']$)/g, "");
-}
-
-function createRunner(kind: TestRunnerKind): RunnerBase {
-    switch (kind) {
-        case "conformance":
-            return new CompilerBaselineRunner(CompilerTestType.Conformance);
-        case "compiler":
-            return new CompilerBaselineRunner(CompilerTestType.Regressions);
-        case "fourslash":
-            return new FourSlashRunner(FourSlashTestType.Native);
-        case "fourslash-shims":
-            return new FourSlashRunner(FourSlashTestType.Shims);
-        case "fourslash-shims-pp":
-            return new FourSlashRunner(FourSlashTestType.ShimsWithPreprocess);
-        case "fourslash-server":
-            return new FourSlashRunner(FourSlashTestType.Server);
-        case "project":
-            return new ProjectRunner();
-        case "rwc":
-            return new RWCRunner();
-        case "test262":
-            return new Test262BaselineRunner();
-    }
-}
-
-// users can define tests to run in mytest.config that will override cmd line args, otherwise use cmd line args (test.config), otherwise no options
-<<<<<<< HEAD
-let mytestconfig = "mytest.config";
-let testconfig = "test.config";
-let testConfigFile =
-    Harness.IO.fileExists(mytestconfig) ? Harness.IO.readFile(mytestconfig) :
-    (Harness.IO.fileExists(testconfig) ? Harness.IO.readFile(testconfig) : "");
-
-type TestConfig = {
-    tests?: string[];
-    stackTraceLimit?: number | "full";
-    light?: boolean;
-};
-
-if (testConfigFile !== "") {
-    const testConfig = <TestConfig>JSON.parse(testConfigFile);
-=======
-
-const mytestconfigFileName = "mytest.config";
-const testconfigFileName = "test.config";
-
-const customConfig = tryGetConfig(Harness.IO.args());
-let testConfigContent =
-    customConfig && Harness.IO.fileExists(customConfig)
-        ? Harness.IO.readFile(customConfig)
-        : Harness.IO.fileExists(mytestconfigFileName)
-            ? Harness.IO.readFile(mytestconfigFileName)
-            : Harness.IO.fileExists(testconfigFileName) ? Harness.IO.readFile(testconfigFileName) : "";
-
-let taskConfigsFolder: string;
-let workerCount: number;
-let runUnitTests = true;
-
-interface TestConfig {
-    light?: boolean;
-    taskConfigsFolder?: string;
-    workerCount?: number;
-    tasks?: TaskSet[];
-    test?: string[];
-    runUnitTests?: boolean;
-}
-
-interface TaskSet {
-    runner: TestRunnerKind;
-    files: string[];
-}
-
-if (testConfigContent !== "") {
-    const testConfig = <TestConfig>JSON.parse(testConfigContent);
->>>>>>> 166f399d
-    if (testConfig.light) {
-        Harness.lightMode = true;
-    }
-    if (testConfig.taskConfigsFolder) {
-        taskConfigsFolder = testConfig.taskConfigsFolder;
-    }
-    if (testConfig.runUnitTests !== undefined) {
-        runUnitTests = testConfig.runUnitTests;
-    }
-    if (testConfig.workerCount) {
-        workerCount = testConfig.workerCount;
-    }
-    if (testConfig.tasks) {
-        for (const taskSet of testConfig.tasks) {
-            const runner = createRunner(taskSet.runner);
-            for (const file of taskSet.files) {
-                runner.addTest(file);
-            }
-            runners.push(runner);
-        }
-    }
-
-    if (testConfig.stackTraceLimit === "full") {
-        (<any>Error).stackTraceLimit = Infinity;
-    }
-    else if ((+testConfig.stackTraceLimit | 0) > 0) {
-        (<any>Error).stackTraceLimit = testConfig.stackTraceLimit;
-    }
-
-    if (testConfig.tests && testConfig.tests.length > 0) {
-        for (const option of testConfig.tests) {
-            if (!option) {
-                continue;
-            }
-
-            switch (option) {
-                case "compiler":
-                    runners.push(new CompilerBaselineRunner(CompilerTestType.Conformance));
-                    runners.push(new CompilerBaselineRunner(CompilerTestType.Regressions));
-                    runners.push(new ProjectRunner());
-                    break;
-                case "conformance":
-                    runners.push(new CompilerBaselineRunner(CompilerTestType.Conformance));
-                    break;
-                case "project":
-                    runners.push(new ProjectRunner());
-                    break;
-                case "fourslash":
-                    runners.push(new FourSlashRunner(FourSlashTestType.Native));
-                    break;
-                case "fourslash-shims":
-                    runners.push(new FourSlashRunner(FourSlashTestType.Shims));
-                    break;
-                case "fourslash-shims-pp":
-                    runners.push(new FourSlashRunner(FourSlashTestType.ShimsWithPreprocess));
-                    break;
-                case "fourslash-server":
-                    runners.push(new FourSlashRunner(FourSlashTestType.Server));
-                    break;
-                case "fourslash-generated":
-                    runners.push(new GeneratedFourslashRunner(FourSlashTestType.Native));
-                    break;
-                case "rwc":
-                    runners.push(new RWCRunner());
-                    break;
-                case "test262":
-                    runners.push(new Test262BaselineRunner());
-                    break;
-            }
-        }
-    }
-}
-
-if (runners.length === 0) {
-    // compiler
-    runners.push(new CompilerBaselineRunner(CompilerTestType.Conformance));
-    runners.push(new CompilerBaselineRunner(CompilerTestType.Regressions));
-
-    // TODO: project tests don't work in the browser yet
-    if (Utils.getExecutionEnvironment() !== Utils.ExecutionEnvironment.Browser) {
-        runners.push(new ProjectRunner());
-    }
-
-    // language services
-    runners.push(new FourSlashRunner(FourSlashTestType.Native));
-    runners.push(new FourSlashRunner(FourSlashTestType.Shims));
-    runners.push(new FourSlashRunner(FourSlashTestType.ShimsWithPreprocess));
-    runners.push(new FourSlashRunner(FourSlashTestType.Server));
-    // runners.push(new GeneratedFourslashRunner());
-}
-
-if (taskConfigsFolder) {
-    // this instance of mocha should only partition work but not run actual tests
-    runUnitTests = false;
-    const workerConfigs: TestConfig[] = [];
-    for (let i = 0; i < workerCount; i++) {
-        // pass light mode settings to workers
-        workerConfigs.push({ light: Harness.lightMode, tasks: [] });
-    }
-
-    for (const runner of runners) {
-        const files = runner.enumerateTestFiles();
-        const chunkSize = Math.floor(files.length / workerCount) + 1; // add extra 1 to prevent missing tests due to rounding
-        for (let i = 0; i < workerCount; i++) {
-            const startPos = i * chunkSize;
-            const len = Math.min(chunkSize, files.length - startPos);
-            if (len !== 0) {
-                workerConfigs[i].tasks.push({
-                    runner: runner.kind(),
-                    files: files.slice(startPos, startPos + len)
-                });
-            }
-        }
-    }
-
-    for (let i = 0; i < workerCount; i++) {
-        const config = workerConfigs[i];
-        // use last worker to run unit tests
-        config.runUnitTests = i === workerCount - 1;
-        Harness.IO.writeFile(ts.combinePaths(taskConfigsFolder, `task-config${i}.json`), JSON.stringify(workerConfigs[i]));
-    }
-}
-else {
-    runTests(runners);
-}
-if (!runUnitTests) {
-    // patch `describe` to skip unit tests
-    describe = <any>describe.skip;
+//
+// Copyright (c) Microsoft Corporation.  All rights reserved.
+//
+// Licensed under the Apache License, Version 2.0 (the "License");
+// you may not use this file except in compliance with the License.
+// You may obtain a copy of the License at
+//   http://www.apache.org/licenses/LICENSE-2.0
+//
+// Unless required by applicable law or agreed to in writing, software
+// distributed under the License is distributed on an "AS IS" BASIS,
+// WITHOUT WARRANTIES OR CONDITIONS OF ANY KIND, either express or implied.
+// See the License for the specific language governing permissions and
+// limitations under the License.
+//
+
+/// <reference path="test262Runner.ts" />
+/// <reference path="compilerRunner.ts" />
+/// <reference path="fourslashRunner.ts" />
+/// <reference path="projectsRunner.ts" />
+/// <reference path="rwcRunner.ts" />
+/// <reference path="harness.ts" />
+
+let runners: RunnerBase[] = [];
+let iterations = 1;
+
+function runTests(runners: RunnerBase[]) {
+    for (let i = iterations; i > 0; i--) {
+        for (let j = 0; j < runners.length; j++) {
+            runners[j].initializeTests();
+        }
+    }
+}
+
+function tryGetConfig(args: string[]) {
+    const prefix = "--config=";
+    const configPath = ts.forEach(args, arg => arg.lastIndexOf(prefix, 0) === 0 && arg.substr(prefix.length));
+    // strip leading and trailing quotes from the path (necessary on Windows since shell does not do it automatically)
+    return configPath && configPath.replace(/(^[\"'])|([\"']$)/g, "");
+}
+
+function createRunner(kind: TestRunnerKind): RunnerBase {
+    switch (kind) {
+        case "conformance":
+            return new CompilerBaselineRunner(CompilerTestType.Conformance);
+        case "compiler":
+            return new CompilerBaselineRunner(CompilerTestType.Regressions);
+        case "fourslash":
+            return new FourSlashRunner(FourSlashTestType.Native);
+        case "fourslash-shims":
+            return new FourSlashRunner(FourSlashTestType.Shims);
+        case "fourslash-shims-pp":
+            return new FourSlashRunner(FourSlashTestType.ShimsWithPreprocess);
+        case "fourslash-server":
+            return new FourSlashRunner(FourSlashTestType.Server);
+        case "project":
+            return new ProjectRunner();
+        case "rwc":
+            return new RWCRunner();
+        case "test262":
+            return new Test262BaselineRunner();
+    }
+}
+
+// users can define tests to run in mytest.config that will override cmd line args, otherwise use cmd line args (test.config), otherwise no options
+
+const mytestconfigFileName = "mytest.config";
+const testconfigFileName = "test.config";
+
+const customConfig = tryGetConfig(Harness.IO.args());
+let testConfigContent =
+    customConfig && Harness.IO.fileExists(customConfig)
+        ? Harness.IO.readFile(customConfig)
+        : Harness.IO.fileExists(mytestconfigFileName)
+            ? Harness.IO.readFile(mytestconfigFileName)
+            : Harness.IO.fileExists(testconfigFileName) ? Harness.IO.readFile(testconfigFileName) : "";
+
+let taskConfigsFolder: string;
+let workerCount: number;
+let runUnitTests = true;
+
+interface TestConfig {
+    light?: boolean;
+    taskConfigsFolder?: string;
+    workerCount?: number;
+    stackTraceLimit?: number | "full";
+    tasks?: TaskSet[];
+    test?: string[];
+    runUnitTests?: boolean;
+}
+
+interface TaskSet {
+    runner: TestRunnerKind;
+    files: string[];
+}
+
+if (testConfigContent !== "") {
+    const testConfig = <TestConfig>JSON.parse(testConfigContent);
+    if (testConfig.light) {
+        Harness.lightMode = true;
+    }
+    if (testConfig.taskConfigsFolder) {
+        taskConfigsFolder = testConfig.taskConfigsFolder;
+    }
+    if (testConfig.runUnitTests !== undefined) {
+        runUnitTests = testConfig.runUnitTests;
+    }
+    if (testConfig.workerCount) {
+        workerCount = testConfig.workerCount;
+    }
+    if (testConfig.tasks) {
+        for (const taskSet of testConfig.tasks) {
+            const runner = createRunner(taskSet.runner);
+            for (const file of taskSet.files) {
+                runner.addTest(file);
+            }
+            runners.push(runner);
+        }
+    }
+
+    if (testConfig.stackTraceLimit === "full") {
+        (<any>Error).stackTraceLimit = Infinity;
+    }
+    else if ((+testConfig.stackTraceLimit | 0) > 0) {
+        (<any>Error).stackTraceLimit = testConfig.stackTraceLimit;
+    }
+
+    if (testConfig.test && testConfig.test.length > 0) {
+        for (const option of testConfig.test) {
+            if (!option) {
+                continue;
+            }
+
+            switch (option) {
+                case "compiler":
+                    runners.push(new CompilerBaselineRunner(CompilerTestType.Conformance));
+                    runners.push(new CompilerBaselineRunner(CompilerTestType.Regressions));
+                    runners.push(new ProjectRunner());
+                    break;
+                case "conformance":
+                    runners.push(new CompilerBaselineRunner(CompilerTestType.Conformance));
+                    break;
+                case "project":
+                    runners.push(new ProjectRunner());
+                    break;
+                case "fourslash":
+                    runners.push(new FourSlashRunner(FourSlashTestType.Native));
+                    break;
+                case "fourslash-shims":
+                    runners.push(new FourSlashRunner(FourSlashTestType.Shims));
+                    break;
+                case "fourslash-shims-pp":
+                    runners.push(new FourSlashRunner(FourSlashTestType.ShimsWithPreprocess));
+                    break;
+                case "fourslash-server":
+                    runners.push(new FourSlashRunner(FourSlashTestType.Server));
+                    break;
+                case "fourslash-generated":
+                    runners.push(new GeneratedFourslashRunner(FourSlashTestType.Native));
+                    break;
+                case "rwc":
+                    runners.push(new RWCRunner());
+                    break;
+                case "test262":
+                    runners.push(new Test262BaselineRunner());
+                    break;
+            }
+        }
+    }
+}
+
+if (runners.length === 0) {
+    // compiler
+    runners.push(new CompilerBaselineRunner(CompilerTestType.Conformance));
+    runners.push(new CompilerBaselineRunner(CompilerTestType.Regressions));
+
+    // TODO: project tests don't work in the browser yet
+    if (Utils.getExecutionEnvironment() !== Utils.ExecutionEnvironment.Browser) {
+        runners.push(new ProjectRunner());
+    }
+
+    // language services
+    runners.push(new FourSlashRunner(FourSlashTestType.Native));
+    runners.push(new FourSlashRunner(FourSlashTestType.Shims));
+    runners.push(new FourSlashRunner(FourSlashTestType.ShimsWithPreprocess));
+    runners.push(new FourSlashRunner(FourSlashTestType.Server));
+    // runners.push(new GeneratedFourslashRunner());
+}
+
+if (taskConfigsFolder) {
+    // this instance of mocha should only partition work but not run actual tests
+    runUnitTests = false;
+    const workerConfigs: TestConfig[] = [];
+    for (let i = 0; i < workerCount; i++) {
+        // pass light mode settings to workers
+        workerConfigs.push({ light: Harness.lightMode, tasks: [] });
+    }
+
+    for (const runner of runners) {
+        const files = runner.enumerateTestFiles();
+        const chunkSize = Math.floor(files.length / workerCount) + 1; // add extra 1 to prevent missing tests due to rounding
+        for (let i = 0; i < workerCount; i++) {
+            const startPos = i * chunkSize;
+            const len = Math.min(chunkSize, files.length - startPos);
+            if (len !== 0) {
+                workerConfigs[i].tasks.push({
+                    runner: runner.kind(),
+                    files: files.slice(startPos, startPos + len)
+                });
+            }
+        }
+    }
+
+    for (let i = 0; i < workerCount; i++) {
+        const config = workerConfigs[i];
+        // use last worker to run unit tests
+        config.runUnitTests = i === workerCount - 1;
+        Harness.IO.writeFile(ts.combinePaths(taskConfigsFolder, `task-config${i}.json`), JSON.stringify(workerConfigs[i]));
+    }
+}
+else {
+    runTests(runners);
+}
+if (!runUnitTests) {
+    // patch `describe` to skip unit tests
+    describe = <any>describe.skip;
 }