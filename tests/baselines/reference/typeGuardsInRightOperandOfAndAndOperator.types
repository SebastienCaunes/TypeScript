=== tests/cases/conformance/expressions/typeGuards/typeGuardsInRightOperandOfAndAndOperator.ts ===
// In the right operand of a && operation, 
// the type of a variable or parameter is narrowed by any type guard in the left operand when true.
function foo(x: number | string) {
>foo : (x: number | string) => boolean
>x : number | string

    return typeof x === "string" && x.length === 10; // string
>typeof x === "string" && x.length === 10 : boolean
>typeof x === "string" : boolean
>typeof x : string
>x : number | string
>"string" : "string"
>x.length === 10 : boolean
>x.length : number
>x : string
>length : number
>10 : number
}
function foo2(x: number | string) {
>foo2 : (x: number | string) => number
>x : number | string

    // modify x in right hand operand
    return typeof x === "string" && ((x = 10) && x); // string | number
>typeof x === "string" && ((x = 10) && x) : number
>typeof x === "string" : boolean
>typeof x : string
>x : number | string
<<<<<<< HEAD
>"string" : "string"
>((x = 10) && x) : number | string
>(x = 10) && x : number | string
=======
>"string" : string
>((x = 10) && x) : number
>(x = 10) && x : number
>>>>>>> cdf4cded
>(x = 10) : number
>x = 10 : number
>x : number | string
>10 : number
>x : number
}
function foo3(x: number | string) {
>foo3 : (x: number | string) => string
>x : number | string

    // modify x in right hand operand with string type itself
    return typeof x === "string" && ((x = "hello") && x); // string | number
>typeof x === "string" && ((x = "hello") && x) : string
>typeof x === "string" : boolean
>typeof x : string
>x : number | string
<<<<<<< HEAD
>"string" : "string"
>((x = "hello") && x) : number | string
>(x = "hello") && x : number | string
=======
>"string" : string
>((x = "hello") && x) : string
>(x = "hello") && x : string
>>>>>>> cdf4cded
>(x = "hello") : string
>x = "hello" : string
>x : number | string
>"hello" : string
>x : string
}
function foo4(x: number | string | boolean) {
>foo4 : (x: number | string | boolean) => boolean
>x : number | string | boolean

    return typeof x !== "string" // string | number | boolean
>typeof x !== "string" // string | number | boolean        && typeof x !== "number"  // number | boolean        && x : boolean
>typeof x !== "string" // string | number | boolean        && typeof x !== "number" : boolean
>typeof x !== "string" : boolean
>typeof x : string
>x : number | string | boolean
>"string" : "string"

        && typeof x !== "number"  // number | boolean
>typeof x !== "number" : boolean
>typeof x : string
>x : number | boolean
>"number" : "number"

        && x;   // boolean
>x : boolean
}
function foo5(x: number | string | boolean) {
>foo5 : (x: number | string | boolean) => boolean
>x : number | string | boolean

    // usage of x or assignment to separate variable shouldn't cause narrowing of type to stop
    var b: number | boolean;
>b : number | boolean

    return typeof x !== "string" // string | number | boolean
>typeof x !== "string" // string | number | boolean        && ((b = x) && (typeof x !== "number"  // number | boolean        && x)) : boolean
>typeof x !== "string" : boolean
>typeof x : string
>x : number | string | boolean
>"string" : "string"

        && ((b = x) && (typeof x !== "number"  // number | boolean
>((b = x) && (typeof x !== "number"  // number | boolean        && x)) : boolean
>(b = x) && (typeof x !== "number"  // number | boolean        && x) : boolean
>(b = x) : number | boolean
>b = x : number | boolean
>b : number | boolean
>x : number | boolean
>(typeof x !== "number"  // number | boolean        && x) : boolean
>typeof x !== "number"  // number | boolean        && x : boolean
>typeof x !== "number" : boolean
>typeof x : string
>x : number | boolean
>"number" : "number"

        && x));   // boolean
>x : boolean
}
function foo6(x: number | string | boolean) {
>foo6 : (x: number | string | boolean) => boolean
>x : number | string | boolean

    // Mixing typeguard narrowing in if statement with conditional expression typeguard
    return typeof x !== "string" // string | number | boolean
>typeof x !== "string" // string | number | boolean        && (typeof x !== "number" // number | boolean        ? x // boolean        : x === 10) : boolean
>typeof x !== "string" : boolean
>typeof x : string
>x : number | string | boolean
>"string" : "string"

        && (typeof x !== "number" // number | boolean
>(typeof x !== "number" // number | boolean        ? x // boolean        : x === 10) : boolean
>typeof x !== "number" // number | boolean        ? x // boolean        : x === 10 : boolean
>typeof x !== "number" : boolean
>typeof x : string
>x : number | boolean
>"number" : "number"

        ? x // boolean
>x : boolean

        : x === 10) // number 
>x === 10 : boolean
>x : number
>10 : number
}
function foo7(x: number | string | boolean) {
>foo7 : (x: number | string | boolean) => string
>x : number | string | boolean

    var y: number| boolean | string;
>y : number | boolean | string

    var z: number| boolean | string;
>z : number | boolean | string

    // Mixing typeguard narrowing
    return typeof x !== "string"
>typeof x !== "string"        && ((z = x) // number | boolean        && (typeof x === "number"        // change value of x        ? ((x = 10) && x.toString()) // x is number        // do not change value        : ((y = x) && x.toString()))) : string
>typeof x !== "string" : boolean
>typeof x : string
>x : number | string | boolean
>"string" : "string"

        && ((z = x) // number | boolean
>((z = x) // number | boolean        && (typeof x === "number"        // change value of x        ? ((x = 10) && x.toString()) // x is number        // do not change value        : ((y = x) && x.toString()))) : string
>(z = x) // number | boolean        && (typeof x === "number"        // change value of x        ? ((x = 10) && x.toString()) // x is number        // do not change value        : ((y = x) && x.toString())) : string
>(z = x) : number | boolean
>z = x : number | boolean
>z : number | boolean | string
>x : number | boolean

        && (typeof x === "number"
>(typeof x === "number"        // change value of x        ? ((x = 10) && x.toString()) // x is number        // do not change value        : ((y = x) && x.toString())) : string
>typeof x === "number"        // change value of x        ? ((x = 10) && x.toString()) // x is number        // do not change value        : ((y = x) && x.toString()) : string
>typeof x === "number" : boolean
>typeof x : string
<<<<<<< HEAD
>x : number | string | boolean
>"number" : "number"
=======
>x : number | boolean
>"number" : string
>>>>>>> cdf4cded

        // change value of x
        ? ((x = 10) && x.toString()) // x is number
>((x = 10) && x.toString()) : string
>(x = 10) && x.toString() : string
>(x = 10) : number
>x = 10 : number
>x : number | string | boolean
>10 : number
>x.toString() : string
>x.toString : (radix?: number) => string
>x : number
>toString : (radix?: number) => string

        // do not change value
        : ((y = x) && x.toString()))); // x is boolean
>((y = x) && x.toString()) : string
>(y = x) && x.toString() : string
>(y = x) : boolean
>y = x : boolean
>y : number | boolean | string
>x : boolean
>x.toString() : string
>x.toString : () => string
>x : boolean
>toString : () => string
}
<<<<<<< HEAD
function foo8(x: number | string) {
>foo8 : (x: number | string) => number
>x : number | string

    // Mixing typeguard 
    // Assigning value to x in outer guard shouldn't stop narrowing in the inner expression
    return typeof x !== "string"
>typeof x !== "string"        && (x = 10) // change x - number| string        && (typeof x === "number"        ? x // number        : x.length) : number
>typeof x !== "string"        && (x = 10) : number
>typeof x !== "string" : boolean
>typeof x : string
>x : number | string
>"string" : "string"

        && (x = 10) // change x - number| string
>(x = 10) : number
>x = 10 : number
>x : number | string
>10 : number

        && (typeof x === "number"
>(typeof x === "number"        ? x // number        : x.length) : number
>typeof x === "number"        ? x // number        : x.length : number
>typeof x === "number" : boolean
>typeof x : string
>x : number | string
>"number" : "number"

        ? x // number
>x : number

        : x.length); // string
>x.length : number
>x : string
>length : number
}

=======


>>>>>>> cdf4cded
<|MERGE_RESOLUTION|>--- conflicted
+++ resolved
@@ -1,257 +1,199 @@
-=== tests/cases/conformance/expressions/typeGuards/typeGuardsInRightOperandOfAndAndOperator.ts ===
-// In the right operand of a && operation, 
-// the type of a variable or parameter is narrowed by any type guard in the left operand when true.
-function foo(x: number | string) {
->foo : (x: number | string) => boolean
->x : number | string
-
-    return typeof x === "string" && x.length === 10; // string
->typeof x === "string" && x.length === 10 : boolean
->typeof x === "string" : boolean
->typeof x : string
->x : number | string
->"string" : "string"
->x.length === 10 : boolean
->x.length : number
->x : string
->length : number
->10 : number
-}
-function foo2(x: number | string) {
->foo2 : (x: number | string) => number
->x : number | string
-
-    // modify x in right hand operand
-    return typeof x === "string" && ((x = 10) && x); // string | number
->typeof x === "string" && ((x = 10) && x) : number
->typeof x === "string" : boolean
->typeof x : string
->x : number | string
-<<<<<<< HEAD
->"string" : "string"
->((x = 10) && x) : number | string
->(x = 10) && x : number | string
-=======
->"string" : string
->((x = 10) && x) : number
->(x = 10) && x : number
->>>>>>> cdf4cded
->(x = 10) : number
->x = 10 : number
->x : number | string
->10 : number
->x : number
-}
-function foo3(x: number | string) {
->foo3 : (x: number | string) => string
->x : number | string
-
-    // modify x in right hand operand with string type itself
-    return typeof x === "string" && ((x = "hello") && x); // string | number
->typeof x === "string" && ((x = "hello") && x) : string
->typeof x === "string" : boolean
->typeof x : string
->x : number | string
-<<<<<<< HEAD
->"string" : "string"
->((x = "hello") && x) : number | string
->(x = "hello") && x : number | string
-=======
->"string" : string
->((x = "hello") && x) : string
->(x = "hello") && x : string
->>>>>>> cdf4cded
->(x = "hello") : string
->x = "hello" : string
->x : number | string
->"hello" : string
->x : string
-}
-function foo4(x: number | string | boolean) {
->foo4 : (x: number | string | boolean) => boolean
->x : number | string | boolean
-
-    return typeof x !== "string" // string | number | boolean
->typeof x !== "string" // string | number | boolean        && typeof x !== "number"  // number | boolean        && x : boolean
->typeof x !== "string" // string | number | boolean        && typeof x !== "number" : boolean
->typeof x !== "string" : boolean
->typeof x : string
->x : number | string | boolean
->"string" : "string"
-
-        && typeof x !== "number"  // number | boolean
->typeof x !== "number" : boolean
->typeof x : string
->x : number | boolean
->"number" : "number"
-
-        && x;   // boolean
->x : boolean
-}
-function foo5(x: number | string | boolean) {
->foo5 : (x: number | string | boolean) => boolean
->x : number | string | boolean
-
-    // usage of x or assignment to separate variable shouldn't cause narrowing of type to stop
-    var b: number | boolean;
->b : number | boolean
-
-    return typeof x !== "string" // string | number | boolean
->typeof x !== "string" // string | number | boolean        && ((b = x) && (typeof x !== "number"  // number | boolean        && x)) : boolean
->typeof x !== "string" : boolean
->typeof x : string
->x : number | string | boolean
->"string" : "string"
-
-        && ((b = x) && (typeof x !== "number"  // number | boolean
->((b = x) && (typeof x !== "number"  // number | boolean        && x)) : boolean
->(b = x) && (typeof x !== "number"  // number | boolean        && x) : boolean
->(b = x) : number | boolean
->b = x : number | boolean
->b : number | boolean
->x : number | boolean
->(typeof x !== "number"  // number | boolean        && x) : boolean
->typeof x !== "number"  // number | boolean        && x : boolean
->typeof x !== "number" : boolean
->typeof x : string
->x : number | boolean
->"number" : "number"
-
-        && x));   // boolean
->x : boolean
-}
-function foo6(x: number | string | boolean) {
->foo6 : (x: number | string | boolean) => boolean
->x : number | string | boolean
-
-    // Mixing typeguard narrowing in if statement with conditional expression typeguard
-    return typeof x !== "string" // string | number | boolean
->typeof x !== "string" // string | number | boolean        && (typeof x !== "number" // number | boolean        ? x // boolean        : x === 10) : boolean
->typeof x !== "string" : boolean
->typeof x : string
->x : number | string | boolean
->"string" : "string"
-
-        && (typeof x !== "number" // number | boolean
->(typeof x !== "number" // number | boolean        ? x // boolean        : x === 10) : boolean
->typeof x !== "number" // number | boolean        ? x // boolean        : x === 10 : boolean
->typeof x !== "number" : boolean
->typeof x : string
->x : number | boolean
->"number" : "number"
-
-        ? x // boolean
->x : boolean
-
-        : x === 10) // number 
->x === 10 : boolean
->x : number
->10 : number
-}
-function foo7(x: number | string | boolean) {
->foo7 : (x: number | string | boolean) => string
->x : number | string | boolean
-
-    var y: number| boolean | string;
->y : number | boolean | string
-
-    var z: number| boolean | string;
->z : number | boolean | string
-
-    // Mixing typeguard narrowing
-    return typeof x !== "string"
->typeof x !== "string"        && ((z = x) // number | boolean        && (typeof x === "number"        // change value of x        ? ((x = 10) && x.toString()) // x is number        // do not change value        : ((y = x) && x.toString()))) : string
->typeof x !== "string" : boolean
->typeof x : string
->x : number | string | boolean
->"string" : "string"
-
-        && ((z = x) // number | boolean
->((z = x) // number | boolean        && (typeof x === "number"        // change value of x        ? ((x = 10) && x.toString()) // x is number        // do not change value        : ((y = x) && x.toString()))) : string
->(z = x) // number | boolean        && (typeof x === "number"        // change value of x        ? ((x = 10) && x.toString()) // x is number        // do not change value        : ((y = x) && x.toString())) : string
->(z = x) : number | boolean
->z = x : number | boolean
->z : number | boolean | string
->x : number | boolean
-
-        && (typeof x === "number"
->(typeof x === "number"        // change value of x        ? ((x = 10) && x.toString()) // x is number        // do not change value        : ((y = x) && x.toString())) : string
->typeof x === "number"        // change value of x        ? ((x = 10) && x.toString()) // x is number        // do not change value        : ((y = x) && x.toString()) : string
->typeof x === "number" : boolean
->typeof x : string
-<<<<<<< HEAD
->x : number | string | boolean
->"number" : "number"
-=======
->x : number | boolean
->"number" : string
->>>>>>> cdf4cded
-
-        // change value of x
-        ? ((x = 10) && x.toString()) // x is number
->((x = 10) && x.toString()) : string
->(x = 10) && x.toString() : string
->(x = 10) : number
->x = 10 : number
->x : number | string | boolean
->10 : number
->x.toString() : string
->x.toString : (radix?: number) => string
->x : number
->toString : (radix?: number) => string
-
-        // do not change value
-        : ((y = x) && x.toString()))); // x is boolean
->((y = x) && x.toString()) : string
->(y = x) && x.toString() : string
->(y = x) : boolean
->y = x : boolean
->y : number | boolean | string
->x : boolean
->x.toString() : string
->x.toString : () => string
->x : boolean
->toString : () => string
-}
-<<<<<<< HEAD
-function foo8(x: number | string) {
->foo8 : (x: number | string) => number
->x : number | string
-
-    // Mixing typeguard 
-    // Assigning value to x in outer guard shouldn't stop narrowing in the inner expression
-    return typeof x !== "string"
->typeof x !== "string"        && (x = 10) // change x - number| string        && (typeof x === "number"        ? x // number        : x.length) : number
->typeof x !== "string"        && (x = 10) : number
->typeof x !== "string" : boolean
->typeof x : string
->x : number | string
->"string" : "string"
-
-        && (x = 10) // change x - number| string
->(x = 10) : number
->x = 10 : number
->x : number | string
->10 : number
-
-        && (typeof x === "number"
->(typeof x === "number"        ? x // number        : x.length) : number
->typeof x === "number"        ? x // number        : x.length : number
->typeof x === "number" : boolean
->typeof x : string
->x : number | string
->"number" : "number"
-
-        ? x // number
->x : number
-
-        : x.length); // string
->x.length : number
->x : string
->length : number
-}
-
-=======
-
-
->>>>>>> cdf4cded
+=== tests/cases/conformance/expressions/typeGuards/typeGuardsInRightOperandOfAndAndOperator.ts ===
+// In the right operand of a && operation, 
+// the type of a variable or parameter is narrowed by any type guard in the left operand when true.
+function foo(x: number | string) {
+>foo : (x: number | string) => boolean
+>x : number | string
+
+    return typeof x === "string" && x.length === 10; // string
+>typeof x === "string" && x.length === 10 : boolean
+>typeof x === "string" : boolean
+>typeof x : string
+>x : number | string
+>"string" : "string"
+>x.length === 10 : boolean
+>x.length : number
+>x : string
+>length : number
+>10 : number
+}
+function foo2(x: number | string) {
+>foo2 : (x: number | string) => number
+>x : number | string
+
+    // modify x in right hand operand
+    return typeof x === "string" && ((x = 10) && x); // string | number
+>typeof x === "string" && ((x = 10) && x) : number
+>typeof x === "string" : boolean
+>typeof x : string
+>x : number | string
+>"string" : "string"
+>((x = 10) && x) : number
+>(x = 10) && x : number
+>(x = 10) : number
+>x = 10 : number
+>x : number | string
+>10 : number
+>x : number
+}
+function foo3(x: number | string) {
+>foo3 : (x: number | string) => string
+>x : number | string
+
+    // modify x in right hand operand with string type itself
+    return typeof x === "string" && ((x = "hello") && x); // string | number
+>typeof x === "string" && ((x = "hello") && x) : string
+>typeof x === "string" : boolean
+>typeof x : string
+>x : number | string
+>"string" : "string"
+>((x = "hello") && x) : string
+>(x = "hello") && x : string
+>(x = "hello") : string
+>x = "hello" : string
+>x : number | string
+>"hello" : string
+>x : string
+}
+function foo4(x: number | string | boolean) {
+>foo4 : (x: number | string | boolean) => boolean
+>x : number | string | boolean
+
+    return typeof x !== "string" // string | number | boolean
+>typeof x !== "string" // string | number | boolean        && typeof x !== "number"  // number | boolean        && x : boolean
+>typeof x !== "string" // string | number | boolean        && typeof x !== "number" : boolean
+>typeof x !== "string" : boolean
+>typeof x : string
+>x : number | string | boolean
+>"string" : "string"
+
+        && typeof x !== "number"  // number | boolean
+>typeof x !== "number" : boolean
+>typeof x : string
+>x : number | boolean
+>"number" : "number"
+
+        && x;   // boolean
+>x : boolean
+}
+function foo5(x: number | string | boolean) {
+>foo5 : (x: number | string | boolean) => boolean
+>x : number | string | boolean
+
+    // usage of x or assignment to separate variable shouldn't cause narrowing of type to stop
+    var b: number | boolean;
+>b : number | boolean
+
+    return typeof x !== "string" // string | number | boolean
+>typeof x !== "string" // string | number | boolean        && ((b = x) && (typeof x !== "number"  // number | boolean        && x)) : boolean
+>typeof x !== "string" : boolean
+>typeof x : string
+>x : number | string | boolean
+>"string" : "string"
+
+        && ((b = x) && (typeof x !== "number"  // number | boolean
+>((b = x) && (typeof x !== "number"  // number | boolean        && x)) : boolean
+>(b = x) && (typeof x !== "number"  // number | boolean        && x) : boolean
+>(b = x) : number | boolean
+>b = x : number | boolean
+>b : number | boolean
+>x : number | boolean
+>(typeof x !== "number"  // number | boolean        && x) : boolean
+>typeof x !== "number"  // number | boolean        && x : boolean
+>typeof x !== "number" : boolean
+>typeof x : string
+>x : number | boolean
+>"number" : "number"
+
+        && x));   // boolean
+>x : boolean
+}
+function foo6(x: number | string | boolean) {
+>foo6 : (x: number | string | boolean) => boolean
+>x : number | string | boolean
+
+    // Mixing typeguard narrowing in if statement with conditional expression typeguard
+    return typeof x !== "string" // string | number | boolean
+>typeof x !== "string" // string | number | boolean        && (typeof x !== "number" // number | boolean        ? x // boolean        : x === 10) : boolean
+>typeof x !== "string" : boolean
+>typeof x : string
+>x : number | string | boolean
+>"string" : "string"
+
+        && (typeof x !== "number" // number | boolean
+>(typeof x !== "number" // number | boolean        ? x // boolean        : x === 10) : boolean
+>typeof x !== "number" // number | boolean        ? x // boolean        : x === 10 : boolean
+>typeof x !== "number" : boolean
+>typeof x : string
+>x : number | boolean
+>"number" : "number"
+
+        ? x // boolean
+>x : boolean
+
+        : x === 10) // number 
+>x === 10 : boolean
+>x : number
+>10 : number
+}
+function foo7(x: number | string | boolean) {
+>foo7 : (x: number | string | boolean) => string
+>x : number | string | boolean
+
+    var y: number| boolean | string;
+>y : number | boolean | string
+
+    var z: number| boolean | string;
+>z : number | boolean | string
+
+    // Mixing typeguard narrowing
+    return typeof x !== "string"
+>typeof x !== "string"        && ((z = x) // number | boolean        && (typeof x === "number"        // change value of x        ? ((x = 10) && x.toString()) // x is number        // do not change value        : ((y = x) && x.toString()))) : string
+>typeof x !== "string" : boolean
+>typeof x : string
+>x : number | string | boolean
+>"string" : "string"
+
+        && ((z = x) // number | boolean
+>((z = x) // number | boolean        && (typeof x === "number"        // change value of x        ? ((x = 10) && x.toString()) // x is number        // do not change value        : ((y = x) && x.toString()))) : string
+>(z = x) // number | boolean        && (typeof x === "number"        // change value of x        ? ((x = 10) && x.toString()) // x is number        // do not change value        : ((y = x) && x.toString())) : string
+>(z = x) : number | boolean
+>z = x : number | boolean
+>z : number | boolean | string
+>x : number | boolean
+
+        && (typeof x === "number"
+>(typeof x === "number"        // change value of x        ? ((x = 10) && x.toString()) // x is number        // do not change value        : ((y = x) && x.toString())) : string
+>typeof x === "number"        // change value of x        ? ((x = 10) && x.toString()) // x is number        // do not change value        : ((y = x) && x.toString()) : string
+>typeof x === "number" : boolean
+>typeof x : string
+>x : number | boolean
+>"number" : "number"
+
+        // change value of x
+        ? ((x = 10) && x.toString()) // x is number
+>((x = 10) && x.toString()) : string
+>(x = 10) && x.toString() : string
+>(x = 10) : number
+>x = 10 : number
+>x : number | string | boolean
+>10 : number
+>x.toString() : string
+>x.toString : (radix?: number) => string
+>x : number
+>toString : (radix?: number) => string
+
+        // do not change value
+        : ((y = x) && x.toString()))); // x is boolean
+>((y = x) && x.toString()) : string
+>(y = x) && x.toString() : string
+>(y = x) : boolean
+>y = x : boolean
+>y : number | boolean | string
+>x : boolean
+>x.toString() : string
+>x.toString : () => string
+>x : boolean
+>toString : () => string
+}
+