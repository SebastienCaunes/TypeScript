=== tests/cases/conformance/types/typeAliases/interfaceDoesNotDependOnBaseTypes.ts ===
var x: StringTree;
>x : StringTree
>StringTree : StringTree

if (typeof x !== "string") {
>typeof x !== "string" : boolean
>typeof x : string
>x : StringTree
>"string" : "string"

    x.push("");
>x.push("") : number
<<<<<<< HEAD
>x.push : (this: (string | StringTreeArray)[], ...items: (string | StringTreeArray)[]) => number
>x : StringTreeArray
>push : (this: (string | StringTreeArray)[], ...items: (string | StringTreeArray)[]) => number
>"" : string

    x.push([""]);
>x.push([""]) : number
>x.push : (this: (string | StringTreeArray)[], ...items: (string | StringTreeArray)[]) => number
>x : StringTreeArray
>push : (this: (string | StringTreeArray)[], ...items: (string | StringTreeArray)[]) => number
=======
>x.push : (...items: StringTree[]) => number
>x : StringTreeArray
>push : (...items: StringTree[]) => number
>"" : ""

    x.push([""]);
>x.push([""]) : number
>x.push : (...items: StringTree[]) => number
>x : StringTreeArray
>push : (...items: StringTree[]) => number
>>>>>>> 02334d85
>[""] : string[]
>"" : ""
}

type StringTree = string | StringTreeArray;
>StringTree : StringTree
>StringTreeArray : StringTreeArray

interface StringTreeArray extends Array<StringTree> { }
>StringTreeArray : StringTreeArray
>Array : T[]
>StringTree : StringTree

<|MERGE_RESOLUTION|>--- conflicted
+++ resolved
@@ -1,49 +1,36 @@
-=== tests/cases/conformance/types/typeAliases/interfaceDoesNotDependOnBaseTypes.ts ===
-var x: StringTree;
->x : StringTree
->StringTree : StringTree
-
-if (typeof x !== "string") {
->typeof x !== "string" : boolean
->typeof x : string
->x : StringTree
->"string" : "string"
-
-    x.push("");
->x.push("") : number
-<<<<<<< HEAD
->x.push : (this: (string | StringTreeArray)[], ...items: (string | StringTreeArray)[]) => number
->x : StringTreeArray
->push : (this: (string | StringTreeArray)[], ...items: (string | StringTreeArray)[]) => number
->"" : string
-
-    x.push([""]);
->x.push([""]) : number
->x.push : (this: (string | StringTreeArray)[], ...items: (string | StringTreeArray)[]) => number
->x : StringTreeArray
->push : (this: (string | StringTreeArray)[], ...items: (string | StringTreeArray)[]) => number
-=======
->x.push : (...items: StringTree[]) => number
->x : StringTreeArray
->push : (...items: StringTree[]) => number
->"" : ""
-
-    x.push([""]);
->x.push([""]) : number
->x.push : (...items: StringTree[]) => number
->x : StringTreeArray
->push : (...items: StringTree[]) => number
->>>>>>> 02334d85
->[""] : string[]
->"" : ""
-}
-
-type StringTree = string | StringTreeArray;
->StringTree : StringTree
->StringTreeArray : StringTreeArray
-
-interface StringTreeArray extends Array<StringTree> { }
->StringTreeArray : StringTreeArray
->Array : T[]
->StringTree : StringTree
-
+=== tests/cases/conformance/types/typeAliases/interfaceDoesNotDependOnBaseTypes.ts ===
+var x: StringTree;
+>x : StringTree
+>StringTree : StringTree
+
+if (typeof x !== "string") {
+>typeof x !== "string" : boolean
+>typeof x : string
+>x : StringTree
+>"string" : "string"
+
+    x.push("");
+>x.push("") : number
+>x.push : (this: StringTree[], ...items: StringTree[]) => number
+>x : StringTreeArray
+>push : (this: StringTree[], ...items: StringTree[]) => number
+>"" : ""
+
+    x.push([""]);
+>x.push([""]) : number
+>x.push : (this: StringTree[], ...items: StringTree[]) => number
+>x : StringTreeArray
+>push : (this: StringTree[], ...items: StringTree[]) => number
+>[""] : string[]
+>"" : ""
+}
+
+type StringTree = string | StringTreeArray;
+>StringTree : StringTree
+>StringTreeArray : StringTreeArray
+
+interface StringTreeArray extends Array<StringTree> { }
+>StringTreeArray : StringTreeArray
+>Array : T[]
+>StringTree : StringTree
+