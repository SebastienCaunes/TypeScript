--- conflicted
+++ resolved
@@ -1,177 +1,172 @@
-=== tests/cases/conformance/expressions/unaryOperators/deleteOperator/deleteOperatorWithStringType.ts ===
-// delete  operator on string type
-var STRING: string;
->STRING : string
-
-var STRING1: string[] = ["", "abc"];
->STRING1 : string[]
->["", "abc"] : string[]
->"" : ""
->"abc" : "abc"
-
-function foo(): string { return "abc"; }
->foo : () => string
->"abc" : "abc"
-
-class A {
->A : A
-
-    public a: string;
->a : string
-
-    static foo() { return ""; }
->foo : () => string
->"" : ""
-}
-module M {
->M : typeof M
-
-    export var n: string;
->n : string
-}
-
-var objA = new A();
->objA : A
->new A() : A
->A : typeof A
-
-// string type var
-var ResultIsBoolean1 = delete STRING;
->ResultIsBoolean1 : boolean
->delete STRING : boolean
->STRING : string
-
-var ResultIsBoolean2 = delete STRING1;
->ResultIsBoolean2 : boolean
->delete STRING1 : boolean
->STRING1 : string[]
-
-// string type literal
-var ResultIsBoolean3 = delete "";
->ResultIsBoolean3 : boolean
->delete "" : boolean
->"" : ""
-
-var ResultIsBoolean4 = delete { x: "", y: "" };
->ResultIsBoolean4 : boolean
->delete { x: "", y: "" } : boolean
->{ x: "", y: "" } : { x: string; y: string; }
->x : string
->"" : ""
->y : string
->"" : ""
-
-var ResultIsBoolean5 = delete { x: "", y: (s: string) => { return s; } };
->ResultIsBoolean5 : boolean
->delete { x: "", y: (s: string) => { return s; } } : boolean
->{ x: "", y: (s: string) => { return s; } } : { x: string; y: (s: string) => string; }
->x : string
->"" : ""
->y : (s: string) => string
->(s: string) => { return s; } : (s: string) => string
->s : string
->s : string
-
-// string type expressions
-var ResultIsBoolean6 = delete objA.a;
->ResultIsBoolean6 : boolean
->delete objA.a : boolean
->objA.a : string
->objA : A
->a : string
-
-var ResultIsBoolean7 = delete M.n;
->ResultIsBoolean7 : boolean
->delete M.n : boolean
->M.n : string
->M : typeof M
->n : string
-
-var ResultIsBoolean8 = delete STRING1[0];
->ResultIsBoolean8 : boolean
->delete STRING1[0] : boolean
->STRING1[0] : string
->STRING1 : string[]
->0 : 0
-
-var ResultIsBoolean9 = delete foo();
->ResultIsBoolean9 : boolean
->delete foo() : boolean
->foo() : string
->foo : () => string
-
-var ResultIsBoolean10 = delete A.foo();
->ResultIsBoolean10 : boolean
->delete A.foo() : boolean
->A.foo() : string
->A.foo : () => string
->A : typeof A
->foo : () => string
-
-var ResultIsBoolean11 = delete (STRING + STRING);
->ResultIsBoolean11 : boolean
->delete (STRING + STRING) : boolean
->(STRING + STRING) : string
->STRING + STRING : string
->STRING : string
->STRING : string
-
-var ResultIsBoolean12 = delete STRING.charAt(0);
->ResultIsBoolean12 : boolean
->delete STRING.charAt(0) : boolean
->STRING.charAt(0) : string
->STRING.charAt : (this: String, pos: number) => string
->STRING : string
-<<<<<<< HEAD
->charAt : (this: String, pos: number) => string
->0 : number
-=======
->charAt : (pos: number) => string
->0 : 0
->>>>>>> 02334d85
-
-// multiple delete  operator
-var ResultIsBoolean13 = delete delete STRING;
->ResultIsBoolean13 : boolean
->delete delete STRING : boolean
->delete STRING : boolean
->STRING : string
-
-var ResultIsBoolean14 = delete delete delete (STRING + STRING);
->ResultIsBoolean14 : boolean
->delete delete delete (STRING + STRING) : boolean
->delete delete (STRING + STRING) : boolean
->delete (STRING + STRING) : boolean
->(STRING + STRING) : string
->STRING + STRING : string
->STRING : string
->STRING : string
-
-// miss assignment operators
-delete "";
->delete "" : boolean
->"" : ""
-
-delete STRING;
->delete STRING : boolean
->STRING : string
-
-delete STRING1;
->delete STRING1 : boolean
->STRING1 : string[]
-
-delete foo();
->delete foo() : boolean
->foo() : string
->foo : () => string
-
-delete objA.a,M.n;
->delete objA.a,M.n : string
->delete objA.a : boolean
->objA.a : string
->objA : A
->a : string
->M.n : string
->M : typeof M
->n : string
-
+=== tests/cases/conformance/expressions/unaryOperators/deleteOperator/deleteOperatorWithStringType.ts ===
+// delete  operator on string type
+var STRING: string;
+>STRING : string
+
+var STRING1: string[] = ["", "abc"];
+>STRING1 : string[]
+>["", "abc"] : string[]
+>"" : ""
+>"abc" : "abc"
+
+function foo(): string { return "abc"; }
+>foo : () => string
+>"abc" : "abc"
+
+class A {
+>A : A
+
+    public a: string;
+>a : string
+
+    static foo() { return ""; }
+>foo : () => string
+>"" : ""
+}
+module M {
+>M : typeof M
+
+    export var n: string;
+>n : string
+}
+
+var objA = new A();
+>objA : A
+>new A() : A
+>A : typeof A
+
+// string type var
+var ResultIsBoolean1 = delete STRING;
+>ResultIsBoolean1 : boolean
+>delete STRING : boolean
+>STRING : string
+
+var ResultIsBoolean2 = delete STRING1;
+>ResultIsBoolean2 : boolean
+>delete STRING1 : boolean
+>STRING1 : string[]
+
+// string type literal
+var ResultIsBoolean3 = delete "";
+>ResultIsBoolean3 : boolean
+>delete "" : boolean
+>"" : ""
+
+var ResultIsBoolean4 = delete { x: "", y: "" };
+>ResultIsBoolean4 : boolean
+>delete { x: "", y: "" } : boolean
+>{ x: "", y: "" } : { x: string; y: string; }
+>x : string
+>"" : ""
+>y : string
+>"" : ""
+
+var ResultIsBoolean5 = delete { x: "", y: (s: string) => { return s; } };
+>ResultIsBoolean5 : boolean
+>delete { x: "", y: (s: string) => { return s; } } : boolean
+>{ x: "", y: (s: string) => { return s; } } : { x: string; y: (s: string) => string; }
+>x : string
+>"" : ""
+>y : (s: string) => string
+>(s: string) => { return s; } : (s: string) => string
+>s : string
+>s : string
+
+// string type expressions
+var ResultIsBoolean6 = delete objA.a;
+>ResultIsBoolean6 : boolean
+>delete objA.a : boolean
+>objA.a : string
+>objA : A
+>a : string
+
+var ResultIsBoolean7 = delete M.n;
+>ResultIsBoolean7 : boolean
+>delete M.n : boolean
+>M.n : string
+>M : typeof M
+>n : string
+
+var ResultIsBoolean8 = delete STRING1[0];
+>ResultIsBoolean8 : boolean
+>delete STRING1[0] : boolean
+>STRING1[0] : string
+>STRING1 : string[]
+>0 : 0
+
+var ResultIsBoolean9 = delete foo();
+>ResultIsBoolean9 : boolean
+>delete foo() : boolean
+>foo() : string
+>foo : () => string
+
+var ResultIsBoolean10 = delete A.foo();
+>ResultIsBoolean10 : boolean
+>delete A.foo() : boolean
+>A.foo() : string
+>A.foo : () => string
+>A : typeof A
+>foo : () => string
+
+var ResultIsBoolean11 = delete (STRING + STRING);
+>ResultIsBoolean11 : boolean
+>delete (STRING + STRING) : boolean
+>(STRING + STRING) : string
+>STRING + STRING : string
+>STRING : string
+>STRING : string
+
+var ResultIsBoolean12 = delete STRING.charAt(0);
+>ResultIsBoolean12 : boolean
+>delete STRING.charAt(0) : boolean
+>STRING.charAt(0) : string
+>STRING.charAt : (this: String, pos: number) => string
+>STRING : string
+>charAt : (this: String, pos: number) => string
+>0 : 0
+
+// multiple delete  operator
+var ResultIsBoolean13 = delete delete STRING;
+>ResultIsBoolean13 : boolean
+>delete delete STRING : boolean
+>delete STRING : boolean
+>STRING : string
+
+var ResultIsBoolean14 = delete delete delete (STRING + STRING);
+>ResultIsBoolean14 : boolean
+>delete delete delete (STRING + STRING) : boolean
+>delete delete (STRING + STRING) : boolean
+>delete (STRING + STRING) : boolean
+>(STRING + STRING) : string
+>STRING + STRING : string
+>STRING : string
+>STRING : string
+
+// miss assignment operators
+delete "";
+>delete "" : boolean
+>"" : ""
+
+delete STRING;
+>delete STRING : boolean
+>STRING : string
+
+delete STRING1;
+>delete STRING1 : boolean
+>STRING1 : string[]
+
+delete foo();
+>delete foo() : boolean
+>foo() : string
+>foo : () => string
+
+delete objA.a,M.n;
+>delete objA.a,M.n : string
+>delete objA.a : boolean
+>objA.a : string
+>objA : A
+>a : string
+>M.n : string
+>M : typeof M
+>n : string
+