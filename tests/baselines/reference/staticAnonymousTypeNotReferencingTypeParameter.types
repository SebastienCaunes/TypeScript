=== tests/cases/compiler/staticAnonymousTypeNotReferencingTypeParameter.ts ===
// This test case is a condensed version of Angular 2's ListWrapper. Prior to #7448
// this would cause the compiler to run out of memory.

function outer<T>(x: T) {
>outer : <T>(x: T) => typeof Inner
>T : T
>x : T
>T : T

  class Inner {
>Inner : Inner

    static y: T = x;
>y : T
>T : T
>x : T
  }
  return Inner;
>Inner : typeof Inner
}
let y: number = outer(5).y;
>y : number
>outer(5).y : number
>outer(5) : typeof Inner
>outer : <T>(x: T) => typeof Inner
>5 : 5
>y : number

class ListWrapper2 {
>ListWrapper2 : ListWrapper2

  static clone<T>(dit: typeof ListWrapper2, array: T[]): T[] { return array.slice(0); }
>clone : <T>(dit: typeof ListWrapper2, array: T[]) => T[]
>T : T
>dit : typeof ListWrapper2
>ListWrapper2 : typeof ListWrapper2
>array : T[]
>T : T
>T : T
>array.slice(0) : T[]
>array.slice : (this: T[], start?: number, end?: number) => T[]
>array : T[]
<<<<<<< HEAD
>slice : (this: T[], start?: number, end?: number) => T[]
>0 : number
=======
>slice : (start?: number, end?: number) => T[]
>0 : 0
>>>>>>> 02334d85

  static reversed<T>(dit: typeof ListWrapper2, array: T[]): T[] {
>reversed : <T>(dit: typeof ListWrapper2, array: T[]) => T[]
>T : T
>dit : typeof ListWrapper2
>ListWrapper2 : typeof ListWrapper2
>array : T[]
>T : T
>T : T

    var a = ListWrapper2.clone(dit, array);
>a : T[]
>ListWrapper2.clone(dit, array) : T[]
>ListWrapper2.clone : <T>(dit: typeof ListWrapper2, array: T[]) => T[]
>ListWrapper2 : typeof ListWrapper2
>clone : <T>(dit: typeof ListWrapper2, array: T[]) => T[]
>dit : typeof ListWrapper2
>array : T[]

    return a;
>a : T[]
  }
}
namespace tessst {
>tessst : typeof tessst

    /**
     * Iterates through 'array' by index and performs the callback on each element of array until the callback
     * returns a truthy value, then returns that value.
     * If no such value is found, the callback is applied to each element of array and undefined is returned.
     */
    export function funkyFor<T, U>(array: T[], callback: (element: T, index: number) => U): U {
>funkyFor : <T, U>(array: T[], callback: (element: T, index: number) => U) => U
>T : T
>U : U
>array : T[]
>T : T
>callback : (element: T, index: number) => U
>element : T
>T : T
>index : number
>U : U
>U : U

        if (array) {
>array : T[]

            for (let i = 0, len = array.length; i < len; i++) {
>i : number
>0 : 0
>len : number
>array.length : number
>array : T[]
>length : number
>i < len : boolean
>i : number
>len : number
>i++ : number
>i : number

                const result = callback(array[i], i);
>result : U
>callback(array[i], i) : U
>callback : (element: T, index: number) => U
>array[i] : T
>array : T[]
>i : number
>i : number

                if (result) {
>result : U

                    return result;
>result : U
                }
            }
        }
        return undefined;
>undefined : undefined
    }
}
interface Scanner {
>Scanner : Scanner

  scanRange<T>(start: number, length: number, callback: () => T): T;
>scanRange : <T>(start: number, length: number, callback: () => T) => T
>T : T
>start : number
>length : number
>callback : () => T
>T : T
>T : T
}
class ListWrapper {
>ListWrapper : ListWrapper

  // JS has no way to express a statically fixed size list, but dart does so we
  // keep both methods.
  static createFixedSize(dit: typeof ListWrapper, size: number): any[] { return new Array(size); }
>createFixedSize : (dit: typeof ListWrapper, size: number) => any[]
>dit : typeof ListWrapper
>ListWrapper : typeof ListWrapper
>size : number
>new Array(size) : any[]
>Array : ArrayConstructor
>size : number

  static createGrowableSize(dit: typeof ListWrapper, size: number): any[] { return new Array(size); }
>createGrowableSize : (dit: typeof ListWrapper, size: number) => any[]
>dit : typeof ListWrapper
>ListWrapper : typeof ListWrapper
>size : number
>new Array(size) : any[]
>Array : ArrayConstructor
>size : number

  static clone<T>(dit: typeof ListWrapper, array: T[]): T[] { return array.slice(0); }
>clone : <T>(dit: typeof ListWrapper, array: T[]) => T[]
>T : T
>dit : typeof ListWrapper
>ListWrapper : typeof ListWrapper
>array : T[]
>T : T
>T : T
>array.slice(0) : T[]
>array.slice : (this: T[], start?: number, end?: number) => T[]
>array : T[]
<<<<<<< HEAD
>slice : (this: T[], start?: number, end?: number) => T[]
>0 : number
=======
>slice : (start?: number, end?: number) => T[]
>0 : 0
>>>>>>> 02334d85

  static forEachWithIndex<T>(dit: typeof ListWrapper, array: T[], fn: (t: T, n: number) => void) {
>forEachWithIndex : <T>(dit: typeof ListWrapper, array: T[], fn: (t: T, n: number) => void) => void
>T : T
>dit : typeof ListWrapper
>ListWrapper : typeof ListWrapper
>array : T[]
>T : T
>fn : (t: T, n: number) => void
>t : T
>T : T
>n : number

    for (var i = 0; i < array.length; i++) {
>i : number
>0 : 0
>i < array.length : boolean
>i : number
>array.length : number
>array : T[]
>length : number
>i++ : number
>i : number

      fn(array[i], i);
>fn(array[i], i) : void
>fn : (t: T, n: number) => void
>array[i] : T
>array : T[]
>i : number
>i : number
    }
  }
  static first<T>(dit: typeof ListWrapper, array: T[]): T {
>first : <T>(dit: typeof ListWrapper, array: T[]) => T
>T : T
>dit : typeof ListWrapper
>ListWrapper : typeof ListWrapper
>array : T[]
>T : T
>T : T

    if (!array) return null;
>!array : boolean
>array : T[]
>null : null

    return array[0];
>array[0] : T
>array : T[]
>0 : 0
  }
  static last<T>(dit: typeof ListWrapper, array: T[]): T {
>last : <T>(dit: typeof ListWrapper, array: T[]) => T
>T : T
>dit : typeof ListWrapper
>ListWrapper : typeof ListWrapper
>array : T[]
>T : T
>T : T

    if (!array || array.length == 0) return null;
>!array || array.length == 0 : boolean
>!array : boolean
>array : T[]
>array.length == 0 : boolean
>array.length : number
>array : T[]
>length : number
>0 : 0
>null : null

    return array[array.length - 1];
>array[array.length - 1] : T
>array : T[]
>array.length - 1 : number
>array.length : number
>array : T[]
>length : number
>1 : 1
  }
  static indexOf<T>(dit: typeof ListWrapper, array: T[], value: T, startIndex: number = 0): number {
>indexOf : <T>(dit: typeof ListWrapper, array: T[], value: T, startIndex?: number) => number
>T : T
>dit : typeof ListWrapper
>ListWrapper : typeof ListWrapper
>array : T[]
>T : T
>value : T
>T : T
>startIndex : number
>0 : 0

    return array.indexOf(value, startIndex);
>array.indexOf(value, startIndex) : number
>array.indexOf : (this: T[], searchElement: T, fromIndex?: number) => number
>array : T[]
>indexOf : (this: T[], searchElement: T, fromIndex?: number) => number
>value : T
>startIndex : number
  }
  static contains<T>(dit: typeof ListWrapper, list: T[], el: T): boolean { return list.indexOf(el) !== -1; }
>contains : <T>(dit: typeof ListWrapper, list: T[], el: T) => boolean
>T : T
>dit : typeof ListWrapper
>ListWrapper : typeof ListWrapper
>list : T[]
>T : T
>el : T
>T : T
>list.indexOf(el) !== -1 : boolean
>list.indexOf(el) : number
>list.indexOf : (this: T[], searchElement: T, fromIndex?: number) => number
>list : T[]
>indexOf : (this: T[], searchElement: T, fromIndex?: number) => number
>el : T
>-1 : -1
>1 : 1

  static reversed<T>(dit: typeof ListWrapper, array: T[]): T[] {
>reversed : <T>(dit: typeof ListWrapper, array: T[]) => T[]
>T : T
>dit : typeof ListWrapper
>ListWrapper : typeof ListWrapper
>array : T[]
>T : T
>T : T

    var a = ListWrapper.clone(dit, array);
>a : T[]
>ListWrapper.clone(dit, array) : T[]
>ListWrapper.clone : <T>(dit: typeof ListWrapper, array: T[]) => T[]
>ListWrapper : typeof ListWrapper
>clone : <T>(dit: typeof ListWrapper, array: T[]) => T[]
>dit : typeof ListWrapper
>array : T[]

    let scanner: Scanner;
>scanner : Scanner
>Scanner : Scanner

    scanner.scanRange(3, 5, () => {  });
>scanner.scanRange(3, 5, () => {  }) : void
>scanner.scanRange : <T>(start: number, length: number, callback: () => T) => T
>scanner : Scanner
>scanRange : <T>(start: number, length: number, callback: () => T) => T
>3 : 3
>5 : 5
>() => {  } : () => void

    return tessst.funkyFor(array, t => t.toString()) ? a.reverse() : a;
>tessst.funkyFor(array, t => t.toString()) ? a.reverse() : a : T[]
>tessst.funkyFor(array, t => t.toString()) : string
>tessst.funkyFor : <T, U>(array: T[], callback: (element: T, index: number) => U) => U
>tessst : typeof tessst
>funkyFor : <T, U>(array: T[], callback: (element: T, index: number) => U) => U
>array : T[]
>t => t.toString() : (t: T) => string
>t : T
>t.toString() : string
>t.toString : (this: Object) => string
>t : T
>toString : (this: Object) => string
>a.reverse() : T[]
>a.reverse : (this: T[]) => T[]
>a : T[]
>reverse : (this: T[]) => T[]
>a : T[]
  }
  static concat(dit: typeof ListWrapper, a: any[], b: any[]): any[] { return a.concat(b); }
>concat : (dit: typeof ListWrapper, a: any[], b: any[]) => any[]
>dit : typeof ListWrapper
>ListWrapper : typeof ListWrapper
>a : any[]
>b : any[]
>a.concat(b) : any[]
<<<<<<< HEAD
>a.concat : (this: any[], ...items: any[]) => any[]
>a : any[]
>concat : (this: any[], ...items: any[]) => any[]
=======
>a.concat : { (...items: any[][]): any[]; (...items: any[]): any[]; }
>a : any[]
>concat : { (...items: any[][]): any[]; (...items: any[]): any[]; }
>>>>>>> 02334d85
>b : any[]

  static insert<T>(dit: typeof ListWrapper, list: T[], index: number, value: T) { list.splice(index, 0, value); }
>insert : <T>(dit: typeof ListWrapper, list: T[], index: number, value: T) => void
>T : T
>dit : typeof ListWrapper
>ListWrapper : typeof ListWrapper
>list : T[]
>T : T
>index : number
>value : T
>T : T
>list.splice(index, 0, value) : T[]
>list.splice : { (this: T[], start: number): T[]; (this: T[], start: number, deleteCount: number, ...items: T[]): T[]; }
>list : T[]
>splice : { (this: T[], start: number): T[]; (this: T[], start: number, deleteCount: number, ...items: T[]): T[]; }
>index : number
>0 : 0
>value : T

  static removeAt<T>(dit: typeof ListWrapper, list: T[], index: number): T {
>removeAt : <T>(dit: typeof ListWrapper, list: T[], index: number) => T
>T : T
>dit : typeof ListWrapper
>ListWrapper : typeof ListWrapper
>list : T[]
>T : T
>index : number
>T : T

    var res = list[index];
>res : T
>list[index] : T
>list : T[]
>index : number

    list.splice(index, 1);
>list.splice(index, 1) : T[]
>list.splice : { (this: T[], start: number): T[]; (this: T[], start: number, deleteCount: number, ...items: T[]): T[]; }
>list : T[]
>splice : { (this: T[], start: number): T[]; (this: T[], start: number, deleteCount: number, ...items: T[]): T[]; }
>index : number
>1 : 1

    return res;
>res : T
  }
  static removeAll<T>(dit: typeof ListWrapper, list: T[], items: T[]) {
>removeAll : <T>(dit: typeof ListWrapper, list: T[], items: T[]) => void
>T : T
>dit : typeof ListWrapper
>ListWrapper : typeof ListWrapper
>list : T[]
>T : T
>items : T[]
>T : T

    for (var i = 0; i < items.length; ++i) {
>i : number
>0 : 0
>i < items.length : boolean
>i : number
>items.length : number
>items : T[]
>length : number
>++i : number
>i : number

      var index = list.indexOf(items[i]);
>index : number
>list.indexOf(items[i]) : number
>list.indexOf : (this: T[], searchElement: T, fromIndex?: number) => number
>list : T[]
>indexOf : (this: T[], searchElement: T, fromIndex?: number) => number
>items[i] : T
>items : T[]
>i : number

      list.splice(index, 1);
>list.splice(index, 1) : T[]
>list.splice : { (this: T[], start: number): T[]; (this: T[], start: number, deleteCount: number, ...items: T[]): T[]; }
>list : T[]
>splice : { (this: T[], start: number): T[]; (this: T[], start: number, deleteCount: number, ...items: T[]): T[]; }
>index : number
>1 : 1
    }
  }
  static remove<T>(dit: typeof ListWrapper, list: T[], el: T): boolean {
>remove : <T>(dit: typeof ListWrapper, list: T[], el: T) => boolean
>T : T
>dit : typeof ListWrapper
>ListWrapper : typeof ListWrapper
>list : T[]
>T : T
>el : T
>T : T

    var index = list.indexOf(el);
>index : number
>list.indexOf(el) : number
>list.indexOf : (this: T[], searchElement: T, fromIndex?: number) => number
>list : T[]
>indexOf : (this: T[], searchElement: T, fromIndex?: number) => number
>el : T

    if (index > -1) {
>index > -1 : boolean
>index : number
>-1 : -1
>1 : 1

      list.splice(index, 1);
>list.splice(index, 1) : T[]
>list.splice : { (this: T[], start: number): T[]; (this: T[], start: number, deleteCount: number, ...items: T[]): T[]; }
>list : T[]
>splice : { (this: T[], start: number): T[]; (this: T[], start: number, deleteCount: number, ...items: T[]): T[]; }
>index : number
>1 : 1

      return true;
>true : true
    }
    return false;
>false : false
  }
  static clear(dit: typeof ListWrapper, list: any[]) { list.length = 0; }
>clear : (dit: typeof ListWrapper, list: any[]) => void
>dit : typeof ListWrapper
>ListWrapper : typeof ListWrapper
>list : any[]
>list.length = 0 : 0
>list.length : number
>list : any[]
>length : number
>0 : 0

  static isEmpty(dit: typeof ListWrapper, list: any[]): boolean { return list.length == 0; }
>isEmpty : (dit: typeof ListWrapper, list: any[]) => boolean
>dit : typeof ListWrapper
>ListWrapper : typeof ListWrapper
>list : any[]
>list.length == 0 : boolean
>list.length : number
>list : any[]
>length : number
>0 : 0

  static fill(dit: typeof ListWrapper, list: any[], value: any, start: number = 0, end: number = null) {
>fill : (dit: typeof ListWrapper, list: any[], value: any, start?: number, end?: number) => void
>dit : typeof ListWrapper
>ListWrapper : typeof ListWrapper
>list : any[]
>value : any
>start : number
>0 : 0
>end : number
>null : null

    list.fill(value, start, end === null ? list.length : end);
>list.fill(value, start, end === null ? list.length : end) : void
>list.fill : (value: any, start: number, end: number) => void
>list : any[]
>fill : (value: any, start: number, end: number) => void
>value : any
>start : number
>end === null ? list.length : end : number
>end === null : boolean
>end : number
>null : null
>list.length : number
>list : any[]
>length : number
>end : number
  }
  static equals(dit: typeof ListWrapper, a: any[], b: any[]): boolean {
>equals : (dit: typeof ListWrapper, a: any[], b: any[]) => boolean
>dit : typeof ListWrapper
>ListWrapper : typeof ListWrapper
>a : any[]
>b : any[]

    if (a.length != b.length) return false;
>a.length != b.length : boolean
>a.length : number
>a : any[]
>length : number
>b.length : number
>b : any[]
>length : number
>false : false

    for (var i = 0; i < a.length; ++i) {
>i : number
>0 : 0
>i < a.length : boolean
>i : number
>a.length : number
>a : any[]
>length : number
>++i : number
>i : number

      if (a[i] !== b[i]) return false;
>a[i] !== b[i] : boolean
>a[i] : any
>a : any[]
>i : number
>b[i] : any
>b : any[]
>i : number
>false : false
    }
    return true;
>true : true
  }
  static slice<T>(dit: typeof ListWrapper, l: T[], from: number = 0, to: number = null): T[] {
>slice : <T>(dit: typeof ListWrapper, l: T[], from?: number, to?: number) => T[]
>T : T
>dit : typeof ListWrapper
>ListWrapper : typeof ListWrapper
>l : T[]
>T : T
>from : number
>0 : 0
>to : number
>null : null
>T : T

    return l.slice(from, to === null ? undefined : to);
>l.slice(from, to === null ? undefined : to) : T[]
>l.slice : (this: T[], start?: number, end?: number) => T[]
>l : T[]
>slice : (this: T[], start?: number, end?: number) => T[]
>from : number
>to === null ? undefined : to : number
>to === null : boolean
>to : number
>null : null
>undefined : undefined
>to : number
  }
  static splice<T>(dit: typeof ListWrapper, l: T[], from: number, length: number): T[] { return l.splice(from, length); }
>splice : <T>(dit: typeof ListWrapper, l: T[], from: number, length: number) => T[]
>T : T
>dit : typeof ListWrapper
>ListWrapper : typeof ListWrapper
>l : T[]
>T : T
>from : number
>length : number
>T : T
>l.splice(from, length) : T[]
>l.splice : { (this: T[], start: number): T[]; (this: T[], start: number, deleteCount: number, ...items: T[]): T[]; }
>l : T[]
>splice : { (this: T[], start: number): T[]; (this: T[], start: number, deleteCount: number, ...items: T[]): T[]; }
>from : number
>length : number

  static sort<T>(dit: typeof ListWrapper, l: T[], compareFn?: (a: T, b: T) => number) {
>sort : <T>(dit: typeof ListWrapper, l: T[], compareFn?: (a: T, b: T) => number) => void
>T : T
>dit : typeof ListWrapper
>ListWrapper : typeof ListWrapper
>l : T[]
>T : T
>compareFn : (a: T, b: T) => number
>a : T
>T : T
>b : T
>T : T

    if (isPresent(compareFn)) {
>isPresent(compareFn) : boolean
>isPresent : <T>(compareFn?: (a: T, b: T) => number) => boolean
>compareFn : (a: T, b: T) => number

      l.sort(compareFn);
>l.sort(compareFn) : T[]
>l.sort : (this: T[], compareFn?: (a: T, b: T) => number) => T[]
>l : T[]
>sort : (this: T[], compareFn?: (a: T, b: T) => number) => T[]
>compareFn : (a: T, b: T) => number

    } else {
      l.sort();
>l.sort() : T[]
>l.sort : (this: T[], compareFn?: (a: T, b: T) => number) => T[]
>l : T[]
>sort : (this: T[], compareFn?: (a: T, b: T) => number) => T[]
    }
  }
  static toString<T>(dit: typeof ListWrapper, l: T[]): string { return l.toString(); }
>toString : <T>(dit: typeof ListWrapper, l: T[]) => string
>T : T
>dit : typeof ListWrapper
>ListWrapper : typeof ListWrapper
>l : T[]
>T : T
>l.toString() : string
>l.toString : (this: T[]) => string
>l : T[]
>toString : (this: T[]) => string

  static toJSON<T>(dit: typeof ListWrapper, l: T[]): string { return JSON.stringify(l); }
>toJSON : <T>(dit: typeof ListWrapper, l: T[]) => string
>T : T
>dit : typeof ListWrapper
>ListWrapper : typeof ListWrapper
>l : T[]
>T : T
>JSON.stringify(l) : string
<<<<<<< HEAD
>JSON.stringify : { (this: JSON, value: any, replacer?: (key: string, value: any) => any, space?: string | number): string; (this: JSON, value: any, replacer?: (number | string)[], space?: string | number): string; }
>JSON : JSON
>stringify : { (this: JSON, value: any, replacer?: (key: string, value: any) => any, space?: string | number): string; (this: JSON, value: any, replacer?: (number | string)[], space?: string | number): string; }
=======
>JSON.stringify : { (value: any, replacer?: (key: string, value: any) => any, space?: string | number): string; (value: any, replacer?: (string | number)[], space?: string | number): string; }
>JSON : JSON
>stringify : { (value: any, replacer?: (key: string, value: any) => any, space?: string | number): string; (value: any, replacer?: (string | number)[], space?: string | number): string; }
>>>>>>> 02334d85
>l : T[]

  static maximum<T>(dit: typeof ListWrapper, list: T[], predicate: (t: T) => number): T {
>maximum : <T>(dit: typeof ListWrapper, list: T[], predicate: (t: T) => number) => T
>T : T
>dit : typeof ListWrapper
>ListWrapper : typeof ListWrapper
>list : T[]
>T : T
>predicate : (t: T) => number
>t : T
>T : T
>T : T

    if (list.length == 0) {
>list.length == 0 : boolean
>list.length : number
>list : T[]
>length : number
>0 : 0

      return null;
>null : null
    }
    var solution: T = null;
>solution : T
>T : T
>null : null

    var maxValue = -Infinity;
>maxValue : number
>-Infinity : number
>Infinity : number

    for (var index = 0; index < list.length; index++) {
>index : number
>0 : 0
>index < list.length : boolean
>index : number
>list.length : number
>list : T[]
>length : number
>index++ : number
>index : number

      var candidate = list[index];
>candidate : T
>list[index] : T
>list : T[]
>index : number

      if (isBlank(candidate)) {
>isBlank(candidate) : boolean
>isBlank : (x: any) => boolean
>candidate : T

        continue;
      }
      var candidateValue = predicate(candidate);
>candidateValue : number
>predicate(candidate) : number
>predicate : (t: T) => number
>candidate : T

      if (candidateValue > maxValue) {
>candidateValue > maxValue : boolean
>candidateValue : number
>maxValue : number

        solution = candidate;
>solution = candidate : T
>solution : T
>candidate : T

        maxValue = candidateValue;
>maxValue = candidateValue : number
>maxValue : number
>candidateValue : number
      }
    }
    return solution;
>solution : T
  }
}
let cloned = ListWrapper.clone(ListWrapper, [1,2,3,4]);
>cloned : number[]
>ListWrapper.clone(ListWrapper, [1,2,3,4]) : number[]
>ListWrapper.clone : <T>(dit: typeof ListWrapper, array: T[]) => T[]
>ListWrapper : typeof ListWrapper
>clone : <T>(dit: typeof ListWrapper, array: T[]) => T[]
>ListWrapper : typeof ListWrapper
>[1,2,3,4] : number[]
>1 : 1
>2 : 2
>3 : 3
>4 : 4

declare function isBlank(x: any): boolean;
>isBlank : (x: any) => boolean
>x : any

declare function isPresent<T>(compareFn?: (a: T, b: T) => number): boolean;
>isPresent : <T>(compareFn?: (a: T, b: T) => number) => boolean
>T : T
>compareFn : (a: T, b: T) => number
>a : T
>T : T
>b : T
>T : T

interface Array<T> {
>Array : T[]
>T : T

	fill(value: any, start: number, end: number): void;
>fill : (value: any, start: number, end: number) => void
>value : any
>start : number
>end : number
}
<|MERGE_RESOLUTION|>--- conflicted
+++ resolved
@@ -1,809 +1,787 @@
-=== tests/cases/compiler/staticAnonymousTypeNotReferencingTypeParameter.ts ===
-// This test case is a condensed version of Angular 2's ListWrapper. Prior to #7448
-// this would cause the compiler to run out of memory.
-
-function outer<T>(x: T) {
->outer : <T>(x: T) => typeof Inner
->T : T
->x : T
->T : T
-
-  class Inner {
->Inner : Inner
-
-    static y: T = x;
->y : T
->T : T
->x : T
-  }
-  return Inner;
->Inner : typeof Inner
-}
-let y: number = outer(5).y;
->y : number
->outer(5).y : number
->outer(5) : typeof Inner
->outer : <T>(x: T) => typeof Inner
->5 : 5
->y : number
-
-class ListWrapper2 {
->ListWrapper2 : ListWrapper2
-
-  static clone<T>(dit: typeof ListWrapper2, array: T[]): T[] { return array.slice(0); }
->clone : <T>(dit: typeof ListWrapper2, array: T[]) => T[]
->T : T
->dit : typeof ListWrapper2
->ListWrapper2 : typeof ListWrapper2
->array : T[]
->T : T
->T : T
->array.slice(0) : T[]
->array.slice : (this: T[], start?: number, end?: number) => T[]
->array : T[]
-<<<<<<< HEAD
->slice : (this: T[], start?: number, end?: number) => T[]
->0 : number
-=======
->slice : (start?: number, end?: number) => T[]
->0 : 0
->>>>>>> 02334d85
-
-  static reversed<T>(dit: typeof ListWrapper2, array: T[]): T[] {
->reversed : <T>(dit: typeof ListWrapper2, array: T[]) => T[]
->T : T
->dit : typeof ListWrapper2
->ListWrapper2 : typeof ListWrapper2
->array : T[]
->T : T
->T : T
-
-    var a = ListWrapper2.clone(dit, array);
->a : T[]
->ListWrapper2.clone(dit, array) : T[]
->ListWrapper2.clone : <T>(dit: typeof ListWrapper2, array: T[]) => T[]
->ListWrapper2 : typeof ListWrapper2
->clone : <T>(dit: typeof ListWrapper2, array: T[]) => T[]
->dit : typeof ListWrapper2
->array : T[]
-
-    return a;
->a : T[]
-  }
-}
-namespace tessst {
->tessst : typeof tessst
-
-    /**
-     * Iterates through 'array' by index and performs the callback on each element of array until the callback
-     * returns a truthy value, then returns that value.
-     * If no such value is found, the callback is applied to each element of array and undefined is returned.
-     */
-    export function funkyFor<T, U>(array: T[], callback: (element: T, index: number) => U): U {
->funkyFor : <T, U>(array: T[], callback: (element: T, index: number) => U) => U
->T : T
->U : U
->array : T[]
->T : T
->callback : (element: T, index: number) => U
->element : T
->T : T
->index : number
->U : U
->U : U
-
-        if (array) {
->array : T[]
-
-            for (let i = 0, len = array.length; i < len; i++) {
->i : number
->0 : 0
->len : number
->array.length : number
->array : T[]
->length : number
->i < len : boolean
->i : number
->len : number
->i++ : number
->i : number
-
-                const result = callback(array[i], i);
->result : U
->callback(array[i], i) : U
->callback : (element: T, index: number) => U
->array[i] : T
->array : T[]
->i : number
->i : number
-
-                if (result) {
->result : U
-
-                    return result;
->result : U
-                }
-            }
-        }
-        return undefined;
->undefined : undefined
-    }
-}
-interface Scanner {
->Scanner : Scanner
-
-  scanRange<T>(start: number, length: number, callback: () => T): T;
->scanRange : <T>(start: number, length: number, callback: () => T) => T
->T : T
->start : number
->length : number
->callback : () => T
->T : T
->T : T
-}
-class ListWrapper {
->ListWrapper : ListWrapper
-
-  // JS has no way to express a statically fixed size list, but dart does so we
-  // keep both methods.
-  static createFixedSize(dit: typeof ListWrapper, size: number): any[] { return new Array(size); }
->createFixedSize : (dit: typeof ListWrapper, size: number) => any[]
->dit : typeof ListWrapper
->ListWrapper : typeof ListWrapper
->size : number
->new Array(size) : any[]
->Array : ArrayConstructor
->size : number
-
-  static createGrowableSize(dit: typeof ListWrapper, size: number): any[] { return new Array(size); }
->createGrowableSize : (dit: typeof ListWrapper, size: number) => any[]
->dit : typeof ListWrapper
->ListWrapper : typeof ListWrapper
->size : number
->new Array(size) : any[]
->Array : ArrayConstructor
->size : number
-
-  static clone<T>(dit: typeof ListWrapper, array: T[]): T[] { return array.slice(0); }
->clone : <T>(dit: typeof ListWrapper, array: T[]) => T[]
->T : T
->dit : typeof ListWrapper
->ListWrapper : typeof ListWrapper
->array : T[]
->T : T
->T : T
->array.slice(0) : T[]
->array.slice : (this: T[], start?: number, end?: number) => T[]
->array : T[]
-<<<<<<< HEAD
->slice : (this: T[], start?: number, end?: number) => T[]
->0 : number
-=======
->slice : (start?: number, end?: number) => T[]
->0 : 0
->>>>>>> 02334d85
-
-  static forEachWithIndex<T>(dit: typeof ListWrapper, array: T[], fn: (t: T, n: number) => void) {
->forEachWithIndex : <T>(dit: typeof ListWrapper, array: T[], fn: (t: T, n: number) => void) => void
->T : T
->dit : typeof ListWrapper
->ListWrapper : typeof ListWrapper
->array : T[]
->T : T
->fn : (t: T, n: number) => void
->t : T
->T : T
->n : number
-
-    for (var i = 0; i < array.length; i++) {
->i : number
->0 : 0
->i < array.length : boolean
->i : number
->array.length : number
->array : T[]
->length : number
->i++ : number
->i : number
-
-      fn(array[i], i);
->fn(array[i], i) : void
->fn : (t: T, n: number) => void
->array[i] : T
->array : T[]
->i : number
->i : number
-    }
-  }
-  static first<T>(dit: typeof ListWrapper, array: T[]): T {
->first : <T>(dit: typeof ListWrapper, array: T[]) => T
->T : T
->dit : typeof ListWrapper
->ListWrapper : typeof ListWrapper
->array : T[]
->T : T
->T : T
-
-    if (!array) return null;
->!array : boolean
->array : T[]
->null : null
-
-    return array[0];
->array[0] : T
->array : T[]
->0 : 0
-  }
-  static last<T>(dit: typeof ListWrapper, array: T[]): T {
->last : <T>(dit: typeof ListWrapper, array: T[]) => T
->T : T
->dit : typeof ListWrapper
->ListWrapper : typeof ListWrapper
->array : T[]
->T : T
->T : T
-
-    if (!array || array.length == 0) return null;
->!array || array.length == 0 : boolean
->!array : boolean
->array : T[]
->array.length == 0 : boolean
->array.length : number
->array : T[]
->length : number
->0 : 0
->null : null
-
-    return array[array.length - 1];
->array[array.length - 1] : T
->array : T[]
->array.length - 1 : number
->array.length : number
->array : T[]
->length : number
->1 : 1
-  }
-  static indexOf<T>(dit: typeof ListWrapper, array: T[], value: T, startIndex: number = 0): number {
->indexOf : <T>(dit: typeof ListWrapper, array: T[], value: T, startIndex?: number) => number
->T : T
->dit : typeof ListWrapper
->ListWrapper : typeof ListWrapper
->array : T[]
->T : T
->value : T
->T : T
->startIndex : number
->0 : 0
-
-    return array.indexOf(value, startIndex);
->array.indexOf(value, startIndex) : number
->array.indexOf : (this: T[], searchElement: T, fromIndex?: number) => number
->array : T[]
->indexOf : (this: T[], searchElement: T, fromIndex?: number) => number
->value : T
->startIndex : number
-  }
-  static contains<T>(dit: typeof ListWrapper, list: T[], el: T): boolean { return list.indexOf(el) !== -1; }
->contains : <T>(dit: typeof ListWrapper, list: T[], el: T) => boolean
->T : T
->dit : typeof ListWrapper
->ListWrapper : typeof ListWrapper
->list : T[]
->T : T
->el : T
->T : T
->list.indexOf(el) !== -1 : boolean
->list.indexOf(el) : number
->list.indexOf : (this: T[], searchElement: T, fromIndex?: number) => number
->list : T[]
->indexOf : (this: T[], searchElement: T, fromIndex?: number) => number
->el : T
->-1 : -1
->1 : 1
-
-  static reversed<T>(dit: typeof ListWrapper, array: T[]): T[] {
->reversed : <T>(dit: typeof ListWrapper, array: T[]) => T[]
->T : T
->dit : typeof ListWrapper
->ListWrapper : typeof ListWrapper
->array : T[]
->T : T
->T : T
-
-    var a = ListWrapper.clone(dit, array);
->a : T[]
->ListWrapper.clone(dit, array) : T[]
->ListWrapper.clone : <T>(dit: typeof ListWrapper, array: T[]) => T[]
->ListWrapper : typeof ListWrapper
->clone : <T>(dit: typeof ListWrapper, array: T[]) => T[]
->dit : typeof ListWrapper
->array : T[]
-
-    let scanner: Scanner;
->scanner : Scanner
->Scanner : Scanner
-
-    scanner.scanRange(3, 5, () => {  });
->scanner.scanRange(3, 5, () => {  }) : void
->scanner.scanRange : <T>(start: number, length: number, callback: () => T) => T
->scanner : Scanner
->scanRange : <T>(start: number, length: number, callback: () => T) => T
->3 : 3
->5 : 5
->() => {  } : () => void
-
-    return tessst.funkyFor(array, t => t.toString()) ? a.reverse() : a;
->tessst.funkyFor(array, t => t.toString()) ? a.reverse() : a : T[]
->tessst.funkyFor(array, t => t.toString()) : string
->tessst.funkyFor : <T, U>(array: T[], callback: (element: T, index: number) => U) => U
->tessst : typeof tessst
->funkyFor : <T, U>(array: T[], callback: (element: T, index: number) => U) => U
->array : T[]
->t => t.toString() : (t: T) => string
->t : T
->t.toString() : string
->t.toString : (this: Object) => string
->t : T
->toString : (this: Object) => string
->a.reverse() : T[]
->a.reverse : (this: T[]) => T[]
->a : T[]
->reverse : (this: T[]) => T[]
->a : T[]
-  }
-  static concat(dit: typeof ListWrapper, a: any[], b: any[]): any[] { return a.concat(b); }
->concat : (dit: typeof ListWrapper, a: any[], b: any[]) => any[]
->dit : typeof ListWrapper
->ListWrapper : typeof ListWrapper
->a : any[]
->b : any[]
->a.concat(b) : any[]
-<<<<<<< HEAD
->a.concat : (this: any[], ...items: any[]) => any[]
->a : any[]
->concat : (this: any[], ...items: any[]) => any[]
-=======
->a.concat : { (...items: any[][]): any[]; (...items: any[]): any[]; }
->a : any[]
->concat : { (...items: any[][]): any[]; (...items: any[]): any[]; }
->>>>>>> 02334d85
->b : any[]
-
-  static insert<T>(dit: typeof ListWrapper, list: T[], index: number, value: T) { list.splice(index, 0, value); }
->insert : <T>(dit: typeof ListWrapper, list: T[], index: number, value: T) => void
->T : T
->dit : typeof ListWrapper
->ListWrapper : typeof ListWrapper
->list : T[]
->T : T
->index : number
->value : T
->T : T
->list.splice(index, 0, value) : T[]
->list.splice : { (this: T[], start: number): T[]; (this: T[], start: number, deleteCount: number, ...items: T[]): T[]; }
->list : T[]
->splice : { (this: T[], start: number): T[]; (this: T[], start: number, deleteCount: number, ...items: T[]): T[]; }
->index : number
->0 : 0
->value : T
-
-  static removeAt<T>(dit: typeof ListWrapper, list: T[], index: number): T {
->removeAt : <T>(dit: typeof ListWrapper, list: T[], index: number) => T
->T : T
->dit : typeof ListWrapper
->ListWrapper : typeof ListWrapper
->list : T[]
->T : T
->index : number
->T : T
-
-    var res = list[index];
->res : T
->list[index] : T
->list : T[]
->index : number
-
-    list.splice(index, 1);
->list.splice(index, 1) : T[]
->list.splice : { (this: T[], start: number): T[]; (this: T[], start: number, deleteCount: number, ...items: T[]): T[]; }
->list : T[]
->splice : { (this: T[], start: number): T[]; (this: T[], start: number, deleteCount: number, ...items: T[]): T[]; }
->index : number
->1 : 1
-
-    return res;
->res : T
-  }
-  static removeAll<T>(dit: typeof ListWrapper, list: T[], items: T[]) {
->removeAll : <T>(dit: typeof ListWrapper, list: T[], items: T[]) => void
->T : T
->dit : typeof ListWrapper
->ListWrapper : typeof ListWrapper
->list : T[]
->T : T
->items : T[]
->T : T
-
-    for (var i = 0; i < items.length; ++i) {
->i : number
->0 : 0
->i < items.length : boolean
->i : number
->items.length : number
->items : T[]
->length : number
->++i : number
->i : number
-
-      var index = list.indexOf(items[i]);
->index : number
->list.indexOf(items[i]) : number
->list.indexOf : (this: T[], searchElement: T, fromIndex?: number) => number
->list : T[]
->indexOf : (this: T[], searchElement: T, fromIndex?: number) => number
->items[i] : T
->items : T[]
->i : number
-
-      list.splice(index, 1);
->list.splice(index, 1) : T[]
->list.splice : { (this: T[], start: number): T[]; (this: T[], start: number, deleteCount: number, ...items: T[]): T[]; }
->list : T[]
->splice : { (this: T[], start: number): T[]; (this: T[], start: number, deleteCount: number, ...items: T[]): T[]; }
->index : number
->1 : 1
-    }
-  }
-  static remove<T>(dit: typeof ListWrapper, list: T[], el: T): boolean {
->remove : <T>(dit: typeof ListWrapper, list: T[], el: T) => boolean
->T : T
->dit : typeof ListWrapper
->ListWrapper : typeof ListWrapper
->list : T[]
->T : T
->el : T
->T : T
-
-    var index = list.indexOf(el);
->index : number
->list.indexOf(el) : number
->list.indexOf : (this: T[], searchElement: T, fromIndex?: number) => number
->list : T[]
->indexOf : (this: T[], searchElement: T, fromIndex?: number) => number
->el : T
-
-    if (index > -1) {
->index > -1 : boolean
->index : number
->-1 : -1
->1 : 1
-
-      list.splice(index, 1);
->list.splice(index, 1) : T[]
->list.splice : { (this: T[], start: number): T[]; (this: T[], start: number, deleteCount: number, ...items: T[]): T[]; }
->list : T[]
->splice : { (this: T[], start: number): T[]; (this: T[], start: number, deleteCount: number, ...items: T[]): T[]; }
->index : number
->1 : 1
-
-      return true;
->true : true
-    }
-    return false;
->false : false
-  }
-  static clear(dit: typeof ListWrapper, list: any[]) { list.length = 0; }
->clear : (dit: typeof ListWrapper, list: any[]) => void
->dit : typeof ListWrapper
->ListWrapper : typeof ListWrapper
->list : any[]
->list.length = 0 : 0
->list.length : number
->list : any[]
->length : number
->0 : 0
-
-  static isEmpty(dit: typeof ListWrapper, list: any[]): boolean { return list.length == 0; }
->isEmpty : (dit: typeof ListWrapper, list: any[]) => boolean
->dit : typeof ListWrapper
->ListWrapper : typeof ListWrapper
->list : any[]
->list.length == 0 : boolean
->list.length : number
->list : any[]
->length : number
->0 : 0
-
-  static fill(dit: typeof ListWrapper, list: any[], value: any, start: number = 0, end: number = null) {
->fill : (dit: typeof ListWrapper, list: any[], value: any, start?: number, end?: number) => void
->dit : typeof ListWrapper
->ListWrapper : typeof ListWrapper
->list : any[]
->value : any
->start : number
->0 : 0
->end : number
->null : null
-
-    list.fill(value, start, end === null ? list.length : end);
->list.fill(value, start, end === null ? list.length : end) : void
->list.fill : (value: any, start: number, end: number) => void
->list : any[]
->fill : (value: any, start: number, end: number) => void
->value : any
->start : number
->end === null ? list.length : end : number
->end === null : boolean
->end : number
->null : null
->list.length : number
->list : any[]
->length : number
->end : number
-  }
-  static equals(dit: typeof ListWrapper, a: any[], b: any[]): boolean {
->equals : (dit: typeof ListWrapper, a: any[], b: any[]) => boolean
->dit : typeof ListWrapper
->ListWrapper : typeof ListWrapper
->a : any[]
->b : any[]
-
-    if (a.length != b.length) return false;
->a.length != b.length : boolean
->a.length : number
->a : any[]
->length : number
->b.length : number
->b : any[]
->length : number
->false : false
-
-    for (var i = 0; i < a.length; ++i) {
->i : number
->0 : 0
->i < a.length : boolean
->i : number
->a.length : number
->a : any[]
->length : number
->++i : number
->i : number
-
-      if (a[i] !== b[i]) return false;
->a[i] !== b[i] : boolean
->a[i] : any
->a : any[]
->i : number
->b[i] : any
->b : any[]
->i : number
->false : false
-    }
-    return true;
->true : true
-  }
-  static slice<T>(dit: typeof ListWrapper, l: T[], from: number = 0, to: number = null): T[] {
->slice : <T>(dit: typeof ListWrapper, l: T[], from?: number, to?: number) => T[]
->T : T
->dit : typeof ListWrapper
->ListWrapper : typeof ListWrapper
->l : T[]
->T : T
->from : number
->0 : 0
->to : number
->null : null
->T : T
-
-    return l.slice(from, to === null ? undefined : to);
->l.slice(from, to === null ? undefined : to) : T[]
->l.slice : (this: T[], start?: number, end?: number) => T[]
->l : T[]
->slice : (this: T[], start?: number, end?: number) => T[]
->from : number
->to === null ? undefined : to : number
->to === null : boolean
->to : number
->null : null
->undefined : undefined
->to : number
-  }
-  static splice<T>(dit: typeof ListWrapper, l: T[], from: number, length: number): T[] { return l.splice(from, length); }
->splice : <T>(dit: typeof ListWrapper, l: T[], from: number, length: number) => T[]
->T : T
->dit : typeof ListWrapper
->ListWrapper : typeof ListWrapper
->l : T[]
->T : T
->from : number
->length : number
->T : T
->l.splice(from, length) : T[]
->l.splice : { (this: T[], start: number): T[]; (this: T[], start: number, deleteCount: number, ...items: T[]): T[]; }
->l : T[]
->splice : { (this: T[], start: number): T[]; (this: T[], start: number, deleteCount: number, ...items: T[]): T[]; }
->from : number
->length : number
-
-  static sort<T>(dit: typeof ListWrapper, l: T[], compareFn?: (a: T, b: T) => number) {
->sort : <T>(dit: typeof ListWrapper, l: T[], compareFn?: (a: T, b: T) => number) => void
->T : T
->dit : typeof ListWrapper
->ListWrapper : typeof ListWrapper
->l : T[]
->T : T
->compareFn : (a: T, b: T) => number
->a : T
->T : T
->b : T
->T : T
-
-    if (isPresent(compareFn)) {
->isPresent(compareFn) : boolean
->isPresent : <T>(compareFn?: (a: T, b: T) => number) => boolean
->compareFn : (a: T, b: T) => number
-
-      l.sort(compareFn);
->l.sort(compareFn) : T[]
->l.sort : (this: T[], compareFn?: (a: T, b: T) => number) => T[]
->l : T[]
->sort : (this: T[], compareFn?: (a: T, b: T) => number) => T[]
->compareFn : (a: T, b: T) => number
-
-    } else {
-      l.sort();
->l.sort() : T[]
->l.sort : (this: T[], compareFn?: (a: T, b: T) => number) => T[]
->l : T[]
->sort : (this: T[], compareFn?: (a: T, b: T) => number) => T[]
-    }
-  }
-  static toString<T>(dit: typeof ListWrapper, l: T[]): string { return l.toString(); }
->toString : <T>(dit: typeof ListWrapper, l: T[]) => string
->T : T
->dit : typeof ListWrapper
->ListWrapper : typeof ListWrapper
->l : T[]
->T : T
->l.toString() : string
->l.toString : (this: T[]) => string
->l : T[]
->toString : (this: T[]) => string
-
-  static toJSON<T>(dit: typeof ListWrapper, l: T[]): string { return JSON.stringify(l); }
->toJSON : <T>(dit: typeof ListWrapper, l: T[]) => string
->T : T
->dit : typeof ListWrapper
->ListWrapper : typeof ListWrapper
->l : T[]
->T : T
->JSON.stringify(l) : string
-<<<<<<< HEAD
->JSON.stringify : { (this: JSON, value: any, replacer?: (key: string, value: any) => any, space?: string | number): string; (this: JSON, value: any, replacer?: (number | string)[], space?: string | number): string; }
->JSON : JSON
->stringify : { (this: JSON, value: any, replacer?: (key: string, value: any) => any, space?: string | number): string; (this: JSON, value: any, replacer?: (number | string)[], space?: string | number): string; }
-=======
->JSON.stringify : { (value: any, replacer?: (key: string, value: any) => any, space?: string | number): string; (value: any, replacer?: (string | number)[], space?: string | number): string; }
->JSON : JSON
->stringify : { (value: any, replacer?: (key: string, value: any) => any, space?: string | number): string; (value: any, replacer?: (string | number)[], space?: string | number): string; }
->>>>>>> 02334d85
->l : T[]
-
-  static maximum<T>(dit: typeof ListWrapper, list: T[], predicate: (t: T) => number): T {
->maximum : <T>(dit: typeof ListWrapper, list: T[], predicate: (t: T) => number) => T
->T : T
->dit : typeof ListWrapper
->ListWrapper : typeof ListWrapper
->list : T[]
->T : T
->predicate : (t: T) => number
->t : T
->T : T
->T : T
-
-    if (list.length == 0) {
->list.length == 0 : boolean
->list.length : number
->list : T[]
->length : number
->0 : 0
-
-      return null;
->null : null
-    }
-    var solution: T = null;
->solution : T
->T : T
->null : null
-
-    var maxValue = -Infinity;
->maxValue : number
->-Infinity : number
->Infinity : number
-
-    for (var index = 0; index < list.length; index++) {
->index : number
->0 : 0
->index < list.length : boolean
->index : number
->list.length : number
->list : T[]
->length : number
->index++ : number
->index : number
-
-      var candidate = list[index];
->candidate : T
->list[index] : T
->list : T[]
->index : number
-
-      if (isBlank(candidate)) {
->isBlank(candidate) : boolean
->isBlank : (x: any) => boolean
->candidate : T
-
-        continue;
-      }
-      var candidateValue = predicate(candidate);
->candidateValue : number
->predicate(candidate) : number
->predicate : (t: T) => number
->candidate : T
-
-      if (candidateValue > maxValue) {
->candidateValue > maxValue : boolean
->candidateValue : number
->maxValue : number
-
-        solution = candidate;
->solution = candidate : T
->solution : T
->candidate : T
-
-        maxValue = candidateValue;
->maxValue = candidateValue : number
->maxValue : number
->candidateValue : number
-      }
-    }
-    return solution;
->solution : T
-  }
-}
-let cloned = ListWrapper.clone(ListWrapper, [1,2,3,4]);
->cloned : number[]
->ListWrapper.clone(ListWrapper, [1,2,3,4]) : number[]
->ListWrapper.clone : <T>(dit: typeof ListWrapper, array: T[]) => T[]
->ListWrapper : typeof ListWrapper
->clone : <T>(dit: typeof ListWrapper, array: T[]) => T[]
->ListWrapper : typeof ListWrapper
->[1,2,3,4] : number[]
->1 : 1
->2 : 2
->3 : 3
->4 : 4
-
-declare function isBlank(x: any): boolean;
->isBlank : (x: any) => boolean
->x : any
-
-declare function isPresent<T>(compareFn?: (a: T, b: T) => number): boolean;
->isPresent : <T>(compareFn?: (a: T, b: T) => number) => boolean
->T : T
->compareFn : (a: T, b: T) => number
->a : T
->T : T
->b : T
->T : T
-
-interface Array<T> {
->Array : T[]
->T : T
-
-	fill(value: any, start: number, end: number): void;
->fill : (value: any, start: number, end: number) => void
->value : any
->start : number
->end : number
-}
+=== tests/cases/compiler/staticAnonymousTypeNotReferencingTypeParameter.ts ===
+// This test case is a condensed version of Angular 2's ListWrapper. Prior to #7448
+// this would cause the compiler to run out of memory.
+
+function outer<T>(x: T) {
+>outer : <T>(x: T) => typeof Inner
+>T : T
+>x : T
+>T : T
+
+  class Inner {
+>Inner : Inner
+
+    static y: T = x;
+>y : T
+>T : T
+>x : T
+  }
+  return Inner;
+>Inner : typeof Inner
+}
+let y: number = outer(5).y;
+>y : number
+>outer(5).y : number
+>outer(5) : typeof Inner
+>outer : <T>(x: T) => typeof Inner
+>5 : 5
+>y : number
+
+class ListWrapper2 {
+>ListWrapper2 : ListWrapper2
+
+  static clone<T>(dit: typeof ListWrapper2, array: T[]): T[] { return array.slice(0); }
+>clone : <T>(dit: typeof ListWrapper2, array: T[]) => T[]
+>T : T
+>dit : typeof ListWrapper2
+>ListWrapper2 : typeof ListWrapper2
+>array : T[]
+>T : T
+>T : T
+>array.slice(0) : T[]
+>array.slice : (this: T[], start?: number, end?: number) => T[]
+>array : T[]
+>slice : (this: T[], start?: number, end?: number) => T[]
+>0 : 0
+
+  static reversed<T>(dit: typeof ListWrapper2, array: T[]): T[] {
+>reversed : <T>(dit: typeof ListWrapper2, array: T[]) => T[]
+>T : T
+>dit : typeof ListWrapper2
+>ListWrapper2 : typeof ListWrapper2
+>array : T[]
+>T : T
+>T : T
+
+    var a = ListWrapper2.clone(dit, array);
+>a : T[]
+>ListWrapper2.clone(dit, array) : T[]
+>ListWrapper2.clone : <T>(dit: typeof ListWrapper2, array: T[]) => T[]
+>ListWrapper2 : typeof ListWrapper2
+>clone : <T>(dit: typeof ListWrapper2, array: T[]) => T[]
+>dit : typeof ListWrapper2
+>array : T[]
+
+    return a;
+>a : T[]
+  }
+}
+namespace tessst {
+>tessst : typeof tessst
+
+    /**
+     * Iterates through 'array' by index and performs the callback on each element of array until the callback
+     * returns a truthy value, then returns that value.
+     * If no such value is found, the callback is applied to each element of array and undefined is returned.
+     */
+    export function funkyFor<T, U>(array: T[], callback: (element: T, index: number) => U): U {
+>funkyFor : <T, U>(array: T[], callback: (element: T, index: number) => U) => U
+>T : T
+>U : U
+>array : T[]
+>T : T
+>callback : (element: T, index: number) => U
+>element : T
+>T : T
+>index : number
+>U : U
+>U : U
+
+        if (array) {
+>array : T[]
+
+            for (let i = 0, len = array.length; i < len; i++) {
+>i : number
+>0 : 0
+>len : number
+>array.length : number
+>array : T[]
+>length : number
+>i < len : boolean
+>i : number
+>len : number
+>i++ : number
+>i : number
+
+                const result = callback(array[i], i);
+>result : U
+>callback(array[i], i) : U
+>callback : (element: T, index: number) => U
+>array[i] : T
+>array : T[]
+>i : number
+>i : number
+
+                if (result) {
+>result : U
+
+                    return result;
+>result : U
+                }
+            }
+        }
+        return undefined;
+>undefined : undefined
+    }
+}
+interface Scanner {
+>Scanner : Scanner
+
+  scanRange<T>(start: number, length: number, callback: () => T): T;
+>scanRange : <T>(start: number, length: number, callback: () => T) => T
+>T : T
+>start : number
+>length : number
+>callback : () => T
+>T : T
+>T : T
+}
+class ListWrapper {
+>ListWrapper : ListWrapper
+
+  // JS has no way to express a statically fixed size list, but dart does so we
+  // keep both methods.
+  static createFixedSize(dit: typeof ListWrapper, size: number): any[] { return new Array(size); }
+>createFixedSize : (dit: typeof ListWrapper, size: number) => any[]
+>dit : typeof ListWrapper
+>ListWrapper : typeof ListWrapper
+>size : number
+>new Array(size) : any[]
+>Array : ArrayConstructor
+>size : number
+
+  static createGrowableSize(dit: typeof ListWrapper, size: number): any[] { return new Array(size); }
+>createGrowableSize : (dit: typeof ListWrapper, size: number) => any[]
+>dit : typeof ListWrapper
+>ListWrapper : typeof ListWrapper
+>size : number
+>new Array(size) : any[]
+>Array : ArrayConstructor
+>size : number
+
+  static clone<T>(dit: typeof ListWrapper, array: T[]): T[] { return array.slice(0); }
+>clone : <T>(dit: typeof ListWrapper, array: T[]) => T[]
+>T : T
+>dit : typeof ListWrapper
+>ListWrapper : typeof ListWrapper
+>array : T[]
+>T : T
+>T : T
+>array.slice(0) : T[]
+>array.slice : (this: T[], start?: number, end?: number) => T[]
+>array : T[]
+>slice : (this: T[], start?: number, end?: number) => T[]
+>0 : 0
+
+  static forEachWithIndex<T>(dit: typeof ListWrapper, array: T[], fn: (t: T, n: number) => void) {
+>forEachWithIndex : <T>(dit: typeof ListWrapper, array: T[], fn: (t: T, n: number) => void) => void
+>T : T
+>dit : typeof ListWrapper
+>ListWrapper : typeof ListWrapper
+>array : T[]
+>T : T
+>fn : (t: T, n: number) => void
+>t : T
+>T : T
+>n : number
+
+    for (var i = 0; i < array.length; i++) {
+>i : number
+>0 : 0
+>i < array.length : boolean
+>i : number
+>array.length : number
+>array : T[]
+>length : number
+>i++ : number
+>i : number
+
+      fn(array[i], i);
+>fn(array[i], i) : void
+>fn : (t: T, n: number) => void
+>array[i] : T
+>array : T[]
+>i : number
+>i : number
+    }
+  }
+  static first<T>(dit: typeof ListWrapper, array: T[]): T {
+>first : <T>(dit: typeof ListWrapper, array: T[]) => T
+>T : T
+>dit : typeof ListWrapper
+>ListWrapper : typeof ListWrapper
+>array : T[]
+>T : T
+>T : T
+
+    if (!array) return null;
+>!array : boolean
+>array : T[]
+>null : null
+
+    return array[0];
+>array[0] : T
+>array : T[]
+>0 : 0
+  }
+  static last<T>(dit: typeof ListWrapper, array: T[]): T {
+>last : <T>(dit: typeof ListWrapper, array: T[]) => T
+>T : T
+>dit : typeof ListWrapper
+>ListWrapper : typeof ListWrapper
+>array : T[]
+>T : T
+>T : T
+
+    if (!array || array.length == 0) return null;
+>!array || array.length == 0 : boolean
+>!array : boolean
+>array : T[]
+>array.length == 0 : boolean
+>array.length : number
+>array : T[]
+>length : number
+>0 : 0
+>null : null
+
+    return array[array.length - 1];
+>array[array.length - 1] : T
+>array : T[]
+>array.length - 1 : number
+>array.length : number
+>array : T[]
+>length : number
+>1 : 1
+  }
+  static indexOf<T>(dit: typeof ListWrapper, array: T[], value: T, startIndex: number = 0): number {
+>indexOf : <T>(dit: typeof ListWrapper, array: T[], value: T, startIndex?: number) => number
+>T : T
+>dit : typeof ListWrapper
+>ListWrapper : typeof ListWrapper
+>array : T[]
+>T : T
+>value : T
+>T : T
+>startIndex : number
+>0 : 0
+
+    return array.indexOf(value, startIndex);
+>array.indexOf(value, startIndex) : number
+>array.indexOf : (this: T[], searchElement: T, fromIndex?: number) => number
+>array : T[]
+>indexOf : (this: T[], searchElement: T, fromIndex?: number) => number
+>value : T
+>startIndex : number
+  }
+  static contains<T>(dit: typeof ListWrapper, list: T[], el: T): boolean { return list.indexOf(el) !== -1; }
+>contains : <T>(dit: typeof ListWrapper, list: T[], el: T) => boolean
+>T : T
+>dit : typeof ListWrapper
+>ListWrapper : typeof ListWrapper
+>list : T[]
+>T : T
+>el : T
+>T : T
+>list.indexOf(el) !== -1 : boolean
+>list.indexOf(el) : number
+>list.indexOf : (this: T[], searchElement: T, fromIndex?: number) => number
+>list : T[]
+>indexOf : (this: T[], searchElement: T, fromIndex?: number) => number
+>el : T
+>-1 : -1
+>1 : 1
+
+  static reversed<T>(dit: typeof ListWrapper, array: T[]): T[] {
+>reversed : <T>(dit: typeof ListWrapper, array: T[]) => T[]
+>T : T
+>dit : typeof ListWrapper
+>ListWrapper : typeof ListWrapper
+>array : T[]
+>T : T
+>T : T
+
+    var a = ListWrapper.clone(dit, array);
+>a : T[]
+>ListWrapper.clone(dit, array) : T[]
+>ListWrapper.clone : <T>(dit: typeof ListWrapper, array: T[]) => T[]
+>ListWrapper : typeof ListWrapper
+>clone : <T>(dit: typeof ListWrapper, array: T[]) => T[]
+>dit : typeof ListWrapper
+>array : T[]
+
+    let scanner: Scanner;
+>scanner : Scanner
+>Scanner : Scanner
+
+    scanner.scanRange(3, 5, () => {  });
+>scanner.scanRange(3, 5, () => {  }) : void
+>scanner.scanRange : <T>(start: number, length: number, callback: () => T) => T
+>scanner : Scanner
+>scanRange : <T>(start: number, length: number, callback: () => T) => T
+>3 : 3
+>5 : 5
+>() => {  } : () => void
+
+    return tessst.funkyFor(array, t => t.toString()) ? a.reverse() : a;
+>tessst.funkyFor(array, t => t.toString()) ? a.reverse() : a : T[]
+>tessst.funkyFor(array, t => t.toString()) : string
+>tessst.funkyFor : <T, U>(array: T[], callback: (element: T, index: number) => U) => U
+>tessst : typeof tessst
+>funkyFor : <T, U>(array: T[], callback: (element: T, index: number) => U) => U
+>array : T[]
+>t => t.toString() : (t: T) => string
+>t : T
+>t.toString() : string
+>t.toString : (this: Object) => string
+>t : T
+>toString : (this: Object) => string
+>a.reverse() : T[]
+>a.reverse : (this: T[]) => T[]
+>a : T[]
+>reverse : (this: T[]) => T[]
+>a : T[]
+  }
+  static concat(dit: typeof ListWrapper, a: any[], b: any[]): any[] { return a.concat(b); }
+>concat : (dit: typeof ListWrapper, a: any[], b: any[]) => any[]
+>dit : typeof ListWrapper
+>ListWrapper : typeof ListWrapper
+>a : any[]
+>b : any[]
+>a.concat(b) : any[]
+>a.concat : { (this: any[], ...items: any[][]): any[]; (this: any[], ...items: any[]): any[]; }
+>a : any[]
+>concat : { (this: any[], ...items: any[][]): any[]; (this: any[], ...items: any[]): any[]; }
+>b : any[]
+
+  static insert<T>(dit: typeof ListWrapper, list: T[], index: number, value: T) { list.splice(index, 0, value); }
+>insert : <T>(dit: typeof ListWrapper, list: T[], index: number, value: T) => void
+>T : T
+>dit : typeof ListWrapper
+>ListWrapper : typeof ListWrapper
+>list : T[]
+>T : T
+>index : number
+>value : T
+>T : T
+>list.splice(index, 0, value) : T[]
+>list.splice : { (this: T[], start: number): T[]; (this: T[], start: number, deleteCount: number, ...items: T[]): T[]; }
+>list : T[]
+>splice : { (this: T[], start: number): T[]; (this: T[], start: number, deleteCount: number, ...items: T[]): T[]; }
+>index : number
+>0 : 0
+>value : T
+
+  static removeAt<T>(dit: typeof ListWrapper, list: T[], index: number): T {
+>removeAt : <T>(dit: typeof ListWrapper, list: T[], index: number) => T
+>T : T
+>dit : typeof ListWrapper
+>ListWrapper : typeof ListWrapper
+>list : T[]
+>T : T
+>index : number
+>T : T
+
+    var res = list[index];
+>res : T
+>list[index] : T
+>list : T[]
+>index : number
+
+    list.splice(index, 1);
+>list.splice(index, 1) : T[]
+>list.splice : { (this: T[], start: number): T[]; (this: T[], start: number, deleteCount: number, ...items: T[]): T[]; }
+>list : T[]
+>splice : { (this: T[], start: number): T[]; (this: T[], start: number, deleteCount: number, ...items: T[]): T[]; }
+>index : number
+>1 : 1
+
+    return res;
+>res : T
+  }
+  static removeAll<T>(dit: typeof ListWrapper, list: T[], items: T[]) {
+>removeAll : <T>(dit: typeof ListWrapper, list: T[], items: T[]) => void
+>T : T
+>dit : typeof ListWrapper
+>ListWrapper : typeof ListWrapper
+>list : T[]
+>T : T
+>items : T[]
+>T : T
+
+    for (var i = 0; i < items.length; ++i) {
+>i : number
+>0 : 0
+>i < items.length : boolean
+>i : number
+>items.length : number
+>items : T[]
+>length : number
+>++i : number
+>i : number
+
+      var index = list.indexOf(items[i]);
+>index : number
+>list.indexOf(items[i]) : number
+>list.indexOf : (this: T[], searchElement: T, fromIndex?: number) => number
+>list : T[]
+>indexOf : (this: T[], searchElement: T, fromIndex?: number) => number
+>items[i] : T
+>items : T[]
+>i : number
+
+      list.splice(index, 1);
+>list.splice(index, 1) : T[]
+>list.splice : { (this: T[], start: number): T[]; (this: T[], start: number, deleteCount: number, ...items: T[]): T[]; }
+>list : T[]
+>splice : { (this: T[], start: number): T[]; (this: T[], start: number, deleteCount: number, ...items: T[]): T[]; }
+>index : number
+>1 : 1
+    }
+  }
+  static remove<T>(dit: typeof ListWrapper, list: T[], el: T): boolean {
+>remove : <T>(dit: typeof ListWrapper, list: T[], el: T) => boolean
+>T : T
+>dit : typeof ListWrapper
+>ListWrapper : typeof ListWrapper
+>list : T[]
+>T : T
+>el : T
+>T : T
+
+    var index = list.indexOf(el);
+>index : number
+>list.indexOf(el) : number
+>list.indexOf : (this: T[], searchElement: T, fromIndex?: number) => number
+>list : T[]
+>indexOf : (this: T[], searchElement: T, fromIndex?: number) => number
+>el : T
+
+    if (index > -1) {
+>index > -1 : boolean
+>index : number
+>-1 : -1
+>1 : 1
+
+      list.splice(index, 1);
+>list.splice(index, 1) : T[]
+>list.splice : { (this: T[], start: number): T[]; (this: T[], start: number, deleteCount: number, ...items: T[]): T[]; }
+>list : T[]
+>splice : { (this: T[], start: number): T[]; (this: T[], start: number, deleteCount: number, ...items: T[]): T[]; }
+>index : number
+>1 : 1
+
+      return true;
+>true : true
+    }
+    return false;
+>false : false
+  }
+  static clear(dit: typeof ListWrapper, list: any[]) { list.length = 0; }
+>clear : (dit: typeof ListWrapper, list: any[]) => void
+>dit : typeof ListWrapper
+>ListWrapper : typeof ListWrapper
+>list : any[]
+>list.length = 0 : 0
+>list.length : number
+>list : any[]
+>length : number
+>0 : 0
+
+  static isEmpty(dit: typeof ListWrapper, list: any[]): boolean { return list.length == 0; }
+>isEmpty : (dit: typeof ListWrapper, list: any[]) => boolean
+>dit : typeof ListWrapper
+>ListWrapper : typeof ListWrapper
+>list : any[]
+>list.length == 0 : boolean
+>list.length : number
+>list : any[]
+>length : number
+>0 : 0
+
+  static fill(dit: typeof ListWrapper, list: any[], value: any, start: number = 0, end: number = null) {
+>fill : (dit: typeof ListWrapper, list: any[], value: any, start?: number, end?: number) => void
+>dit : typeof ListWrapper
+>ListWrapper : typeof ListWrapper
+>list : any[]
+>value : any
+>start : number
+>0 : 0
+>end : number
+>null : null
+
+    list.fill(value, start, end === null ? list.length : end);
+>list.fill(value, start, end === null ? list.length : end) : void
+>list.fill : (value: any, start: number, end: number) => void
+>list : any[]
+>fill : (value: any, start: number, end: number) => void
+>value : any
+>start : number
+>end === null ? list.length : end : number
+>end === null : boolean
+>end : number
+>null : null
+>list.length : number
+>list : any[]
+>length : number
+>end : number
+  }
+  static equals(dit: typeof ListWrapper, a: any[], b: any[]): boolean {
+>equals : (dit: typeof ListWrapper, a: any[], b: any[]) => boolean
+>dit : typeof ListWrapper
+>ListWrapper : typeof ListWrapper
+>a : any[]
+>b : any[]
+
+    if (a.length != b.length) return false;
+>a.length != b.length : boolean
+>a.length : number
+>a : any[]
+>length : number
+>b.length : number
+>b : any[]
+>length : number
+>false : false
+
+    for (var i = 0; i < a.length; ++i) {
+>i : number
+>0 : 0
+>i < a.length : boolean
+>i : number
+>a.length : number
+>a : any[]
+>length : number
+>++i : number
+>i : number
+
+      if (a[i] !== b[i]) return false;
+>a[i] !== b[i] : boolean
+>a[i] : any
+>a : any[]
+>i : number
+>b[i] : any
+>b : any[]
+>i : number
+>false : false
+    }
+    return true;
+>true : true
+  }
+  static slice<T>(dit: typeof ListWrapper, l: T[], from: number = 0, to: number = null): T[] {
+>slice : <T>(dit: typeof ListWrapper, l: T[], from?: number, to?: number) => T[]
+>T : T
+>dit : typeof ListWrapper
+>ListWrapper : typeof ListWrapper
+>l : T[]
+>T : T
+>from : number
+>0 : 0
+>to : number
+>null : null
+>T : T
+
+    return l.slice(from, to === null ? undefined : to);
+>l.slice(from, to === null ? undefined : to) : T[]
+>l.slice : (this: T[], start?: number, end?: number) => T[]
+>l : T[]
+>slice : (this: T[], start?: number, end?: number) => T[]
+>from : number
+>to === null ? undefined : to : number
+>to === null : boolean
+>to : number
+>null : null
+>undefined : undefined
+>to : number
+  }
+  static splice<T>(dit: typeof ListWrapper, l: T[], from: number, length: number): T[] { return l.splice(from, length); }
+>splice : <T>(dit: typeof ListWrapper, l: T[], from: number, length: number) => T[]
+>T : T
+>dit : typeof ListWrapper
+>ListWrapper : typeof ListWrapper
+>l : T[]
+>T : T
+>from : number
+>length : number
+>T : T
+>l.splice(from, length) : T[]
+>l.splice : { (this: T[], start: number): T[]; (this: T[], start: number, deleteCount: number, ...items: T[]): T[]; }
+>l : T[]
+>splice : { (this: T[], start: number): T[]; (this: T[], start: number, deleteCount: number, ...items: T[]): T[]; }
+>from : number
+>length : number
+
+  static sort<T>(dit: typeof ListWrapper, l: T[], compareFn?: (a: T, b: T) => number) {
+>sort : <T>(dit: typeof ListWrapper, l: T[], compareFn?: (a: T, b: T) => number) => void
+>T : T
+>dit : typeof ListWrapper
+>ListWrapper : typeof ListWrapper
+>l : T[]
+>T : T
+>compareFn : (a: T, b: T) => number
+>a : T
+>T : T
+>b : T
+>T : T
+
+    if (isPresent(compareFn)) {
+>isPresent(compareFn) : boolean
+>isPresent : <T>(compareFn?: (a: T, b: T) => number) => boolean
+>compareFn : (a: T, b: T) => number
+
+      l.sort(compareFn);
+>l.sort(compareFn) : T[]
+>l.sort : (this: T[], compareFn?: (a: T, b: T) => number) => T[]
+>l : T[]
+>sort : (this: T[], compareFn?: (a: T, b: T) => number) => T[]
+>compareFn : (a: T, b: T) => number
+
+    } else {
+      l.sort();
+>l.sort() : T[]
+>l.sort : (this: T[], compareFn?: (a: T, b: T) => number) => T[]
+>l : T[]
+>sort : (this: T[], compareFn?: (a: T, b: T) => number) => T[]
+    }
+  }
+  static toString<T>(dit: typeof ListWrapper, l: T[]): string { return l.toString(); }
+>toString : <T>(dit: typeof ListWrapper, l: T[]) => string
+>T : T
+>dit : typeof ListWrapper
+>ListWrapper : typeof ListWrapper
+>l : T[]
+>T : T
+>l.toString() : string
+>l.toString : (this: T[]) => string
+>l : T[]
+>toString : (this: T[]) => string
+
+  static toJSON<T>(dit: typeof ListWrapper, l: T[]): string { return JSON.stringify(l); }
+>toJSON : <T>(dit: typeof ListWrapper, l: T[]) => string
+>T : T
+>dit : typeof ListWrapper
+>ListWrapper : typeof ListWrapper
+>l : T[]
+>T : T
+>JSON.stringify(l) : string
+>JSON.stringify : { (this: JSON, value: any, replacer?: (key: string, value: any) => any, space?: string | number): string; (this: JSON, value: any, replacer?: (string | number)[], space?: string | number): string; }
+>JSON : JSON
+>stringify : { (this: JSON, value: any, replacer?: (key: string, value: any) => any, space?: string | number): string; (this: JSON, value: any, replacer?: (string | number)[], space?: string | number): string; }
+>l : T[]
+
+  static maximum<T>(dit: typeof ListWrapper, list: T[], predicate: (t: T) => number): T {
+>maximum : <T>(dit: typeof ListWrapper, list: T[], predicate: (t: T) => number) => T
+>T : T
+>dit : typeof ListWrapper
+>ListWrapper : typeof ListWrapper
+>list : T[]
+>T : T
+>predicate : (t: T) => number
+>t : T
+>T : T
+>T : T
+
+    if (list.length == 0) {
+>list.length == 0 : boolean
+>list.length : number
+>list : T[]
+>length : number
+>0 : 0
+
+      return null;
+>null : null
+    }
+    var solution: T = null;
+>solution : T
+>T : T
+>null : null
+
+    var maxValue = -Infinity;
+>maxValue : number
+>-Infinity : number
+>Infinity : number
+
+    for (var index = 0; index < list.length; index++) {
+>index : number
+>0 : 0
+>index < list.length : boolean
+>index : number
+>list.length : number
+>list : T[]
+>length : number
+>index++ : number
+>index : number
+
+      var candidate = list[index];
+>candidate : T
+>list[index] : T
+>list : T[]
+>index : number
+
+      if (isBlank(candidate)) {
+>isBlank(candidate) : boolean
+>isBlank : (x: any) => boolean
+>candidate : T
+
+        continue;
+      }
+      var candidateValue = predicate(candidate);
+>candidateValue : number
+>predicate(candidate) : number
+>predicate : (t: T) => number
+>candidate : T
+
+      if (candidateValue > maxValue) {
+>candidateValue > maxValue : boolean
+>candidateValue : number
+>maxValue : number
+
+        solution = candidate;
+>solution = candidate : T
+>solution : T
+>candidate : T
+
+        maxValue = candidateValue;
+>maxValue = candidateValue : number
+>maxValue : number
+>candidateValue : number
+      }
+    }
+    return solution;
+>solution : T
+  }
+}
+let cloned = ListWrapper.clone(ListWrapper, [1,2,3,4]);
+>cloned : number[]
+>ListWrapper.clone(ListWrapper, [1,2,3,4]) : number[]
+>ListWrapper.clone : <T>(dit: typeof ListWrapper, array: T[]) => T[]
+>ListWrapper : typeof ListWrapper
+>clone : <T>(dit: typeof ListWrapper, array: T[]) => T[]
+>ListWrapper : typeof ListWrapper
+>[1,2,3,4] : number[]
+>1 : 1
+>2 : 2
+>3 : 3
+>4 : 4
+
+declare function isBlank(x: any): boolean;
+>isBlank : (x: any) => boolean
+>x : any
+
+declare function isPresent<T>(compareFn?: (a: T, b: T) => number): boolean;
+>isPresent : <T>(compareFn?: (a: T, b: T) => number) => boolean
+>T : T
+>compareFn : (a: T, b: T) => number
+>a : T
+>T : T
+>b : T
+>T : T
+
+interface Array<T> {
+>Array : T[]
+>T : T
+
+	fill(value: any, start: number, end: number): void;
+>fill : (value: any, start: number, end: number) => void
+>value : any
+>start : number
+>end : number
+}