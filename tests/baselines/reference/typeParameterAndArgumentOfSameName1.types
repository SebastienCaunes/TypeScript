=== tests/cases/compiler/typeParameterAndArgumentOfSameName1.ts ===
function f<A extends Number>(A: A): A {
>f : <A extends Number>(A: A) => A
>A : A
>Number : Number
>A : A
>A : A
>A : A

    var r = A.toExponential(123);
>r : string
>A.toExponential(123) : string
>A.toExponential : (this: Number, fractionDigits?: number) => string
>A : A
<<<<<<< HEAD
>toExponential : (this: Number, fractionDigits?: number) => string
>123 : number
=======
>toExponential : (fractionDigits?: number) => string
>123 : 123
>>>>>>> 02334d85

    return null;
>null : null
}
<|MERGE_RESOLUTION|>--- conflicted
+++ resolved
@@ -1,25 +1,20 @@
-=== tests/cases/compiler/typeParameterAndArgumentOfSameName1.ts ===
-function f<A extends Number>(A: A): A {
->f : <A extends Number>(A: A) => A
->A : A
->Number : Number
->A : A
->A : A
->A : A
-
-    var r = A.toExponential(123);
->r : string
->A.toExponential(123) : string
->A.toExponential : (this: Number, fractionDigits?: number) => string
->A : A
-<<<<<<< HEAD
->toExponential : (this: Number, fractionDigits?: number) => string
->123 : number
-=======
->toExponential : (fractionDigits?: number) => string
->123 : 123
->>>>>>> 02334d85
-
-    return null;
->null : null
-}
+=== tests/cases/compiler/typeParameterAndArgumentOfSameName1.ts ===
+function f<A extends Number>(A: A): A {
+>f : <A extends Number>(A: A) => A
+>A : A
+>Number : Number
+>A : A
+>A : A
+>A : A
+
+    var r = A.toExponential(123);
+>r : string
+>A.toExponential(123) : string
+>A.toExponential : (this: Number, fractionDigits?: number) => string
+>A : A
+>toExponential : (this: Number, fractionDigits?: number) => string
+>123 : 123
+
+    return null;
+>null : null
+}