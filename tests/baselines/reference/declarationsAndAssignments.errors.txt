tests/cases/conformance/es6/destructuring/declarationsAndAssignments.ts(5,16): error TS2525: Initializer provides no value for this binding element and the binding element has no default value.
tests/cases/conformance/es6/destructuring/declarationsAndAssignments.ts(22,17): error TS2353: Object literal may only specify known properties, and 'x' does not exist in type '{}'.
tests/cases/conformance/es6/destructuring/declarationsAndAssignments.ts(22,23): error TS2353: Object literal may only specify known properties, and 'y' does not exist in type '{}'.
tests/cases/conformance/es6/destructuring/declarationsAndAssignments.ts(23,25): error TS2353: Object literal may only specify known properties, and 'y' does not exist in type '{ x: any; }'.
tests/cases/conformance/es6/destructuring/declarationsAndAssignments.ts(24,19): error TS2353: Object literal may only specify known properties, and 'x' does not exist in type '{ y: any; }'.
tests/cases/conformance/es6/destructuring/declarationsAndAssignments.ts(28,28): error TS2353: Object literal may only specify known properties, and 'y' does not exist in type '{ x: any; }'.
tests/cases/conformance/es6/destructuring/declarationsAndAssignments.ts(29,22): error TS2353: Object literal may only specify known properties, and 'x' does not exist in type '{ y: any; }'.
<<<<<<< HEAD
tests/cases/conformance/es6/destructuring/declarationsAndAssignments.ts(58,9): error TS2403: Subsequent variable declarations must have the same type.  Variable 'y' must be of type 'string | number', but here has type 'string'.
=======
tests/cases/conformance/es6/destructuring/declarationsAndAssignments.ts(58,9): error TS2403: Subsequent variable declarations must have the same type.  Variable 'y' must be of type 'string | 1', but here has type 'string'.
>>>>>>> 9950b98b
tests/cases/conformance/es6/destructuring/declarationsAndAssignments.ts(62,10): error TS2525: Initializer provides no value for this binding element and the binding element has no default value.
tests/cases/conformance/es6/destructuring/declarationsAndAssignments.ts(62,13): error TS2525: Initializer provides no value for this binding element and the binding element has no default value.
tests/cases/conformance/es6/destructuring/declarationsAndAssignments.ts(62,16): error TS2525: Initializer provides no value for this binding element and the binding element has no default value.
tests/cases/conformance/es6/destructuring/declarationsAndAssignments.ts(63,13): error TS2525: Initializer provides no value for this binding element and the binding element has no default value.
tests/cases/conformance/es6/destructuring/declarationsAndAssignments.ts(63,16): error TS2525: Initializer provides no value for this binding element and the binding element has no default value.
tests/cases/conformance/es6/destructuring/declarationsAndAssignments.ts(67,9): error TS2461: Type '{}' is not an array type.
tests/cases/conformance/es6/destructuring/declarationsAndAssignments.ts(68,9): error TS2461: Type '{ 0: number; 1: number; }' is not an array type.
tests/cases/conformance/es6/destructuring/declarationsAndAssignments.ts(73,11): error TS2525: Initializer provides no value for this binding element and the binding element has no default value.
tests/cases/conformance/es6/destructuring/declarationsAndAssignments.ts(73,14): error TS2525: Initializer provides no value for this binding element and the binding element has no default value.
tests/cases/conformance/es6/destructuring/declarationsAndAssignments.ts(74,11): error TS2459: Type 'undefined[]' has no property 'a' and no string index signature.
tests/cases/conformance/es6/destructuring/declarationsAndAssignments.ts(74,14): error TS2459: Type 'undefined[]' has no property 'b' and no string index signature.
tests/cases/conformance/es6/destructuring/declarationsAndAssignments.ts(106,5): error TS2345: Argument of type '[number, [string, { y: false; }]]' is not assignable to parameter of type '[number, [string, { x: any; y?: boolean; }]]'.
  Type '[string, { y: false; }]' is not assignable to type '[string, { x: any; y?: boolean; }]'.
    Type '{ y: false; }' is not assignable to type '{ x: any; y?: boolean; }'.
      Property 'x' is missing in type '{ y: false; }'.
tests/cases/conformance/es6/destructuring/declarationsAndAssignments.ts(138,6): error TS2322: Type 'string' is not assignable to type 'number'.
tests/cases/conformance/es6/destructuring/declarationsAndAssignments.ts(138,9): error TS2322: Type 'number' is not assignable to type 'string'.


==== tests/cases/conformance/es6/destructuring/declarationsAndAssignments.ts (22 errors) ====
    function f0() {
        var [] = [1, "hello"];
        var [x] = [1, "hello"];
        var [x, y] = [1, "hello"];
        var [x, y, z] = [1, "hello"];
                   ~
!!! error TS2525: Initializer provides no value for this binding element and the binding element has no default value.
        var [,, x] = [0, 1, 2];
        var x: number;
        var y: string;
    }
    
    function f1() {
        var a = [1, "hello"];
        var [x] = a;
        var [x, y] = a;
        var [x, y, z] = a;
        var x: number | string;
        var y: number | string;
        var z: number | string;
    }
    
    function f2() {
        var { } = { x: 5, y: "hello" };       // Error, no x and y in target
                    ~
!!! error TS2353: Object literal may only specify known properties, and 'x' does not exist in type '{}'.
                          ~
!!! error TS2353: Object literal may only specify known properties, and 'y' does not exist in type '{}'.
        var { x } = { x: 5, y: "hello" };     // Error, no y in target
                            ~
!!! error TS2353: Object literal may only specify known properties, and 'y' does not exist in type '{ x: any; }'.
        var { y } = { x: 5, y: "hello" };     // Error, no x in target
                      ~
!!! error TS2353: Object literal may only specify known properties, and 'x' does not exist in type '{ y: any; }'.
        var { x, y } = { x: 5, y: "hello" };
        var x: number;
        var y: string;
        var { x: a } = { x: 5, y: "hello" };  // Error, no y in target
                               ~
!!! error TS2353: Object literal may only specify known properties, and 'y' does not exist in type '{ x: any; }'.
        var { y: b } = { x: 5, y: "hello" };  // Error, no x in target
                         ~
!!! error TS2353: Object literal may only specify known properties, and 'x' does not exist in type '{ y: any; }'.
        var { x: a, y: b } = { x: 5, y: "hello" };
        var a: number;
        var b: string;
    }
    
    function f3() {
        var [x, [y, [z]]] = [1, ["hello", [true]]];
        var x: number;
        var y: string;
        var z: boolean;
    }
    
    function f4() {
        var { a: x, b: { a: y, b: { a: z }}} = { a: 1, b: { a: "hello", b: { a: true } } };
        var x: number;
        var y: string;
        var z: boolean;
    }
    
    function f6() {
        var [x = 0, y = ""] = [1, "hello"];
        var x: number;
        var y: string;
    }
    
    function f7() {
        var [x = 0, y = 1] = [1, "hello"];  // Error, initializer for y must be string
        var x: number;
        var y: string;
            ~
<<<<<<< HEAD
!!! error TS2403: Subsequent variable declarations must have the same type.  Variable 'y' must be of type 'string | number', but here has type 'string'.
=======
!!! error TS2403: Subsequent variable declarations must have the same type.  Variable 'y' must be of type 'string | 1', but here has type 'string'.
>>>>>>> 9950b98b
    }
    
    function f8() {
        var [a, b, c] = [];   // Ok, [] is an array
             ~
!!! error TS2525: Initializer provides no value for this binding element and the binding element has no default value.
                ~
!!! error TS2525: Initializer provides no value for this binding element and the binding element has no default value.
                   ~
!!! error TS2525: Initializer provides no value for this binding element and the binding element has no default value.
        var [d, e, f] = [1];  // Error, [1] is a tuple
                ~
!!! error TS2525: Initializer provides no value for this binding element and the binding element has no default value.
                   ~
!!! error TS2525: Initializer provides no value for this binding element and the binding element has no default value.
    }
    
    function f9() {
        var [a, b] = {};                // Error, not array type
            ~~~~~~
!!! error TS2461: Type '{}' is not an array type.
        var [c, d] = { 0: 10, 1: 20 };  // Error, not array type
            ~~~~~~
!!! error TS2461: Type '{ 0: number; 1: number; }' is not an array type.
        var [e, f] = [10, 20];
    }
    
    function f10() {
        var { a, b } = {};  // Error
              ~
!!! error TS2525: Initializer provides no value for this binding element and the binding element has no default value.
                 ~
!!! error TS2525: Initializer provides no value for this binding element and the binding element has no default value.
        var { a, b } = [];  // Error
              ~
!!! error TS2459: Type 'undefined[]' has no property 'a' and no string index signature.
                 ~
!!! error TS2459: Type 'undefined[]' has no property 'b' and no string index signature.
    }
    
    function f11() {
        var { x: a, y: b } = { x: 10, y: "hello" };
        var { 0: a, 1: b } = { 0: 10, 1: "hello" };
        var { "<": a, ">": b } = { "<": 10, ">": "hello" };
        var { 0: a, 1: b } = [10, "hello"];
        var a: number;
        var b: string;
    }
    
    function f12() {
        var [a, [b, { x, y: c }] = ["abc", { x: 10, y: false }]] = [1, ["hello", { x: 5, y: true }]];
        var a: number;
        var b: string;
        var x: number;
        var c: boolean;
    }
    
    function f13() {
        var [x, y] = [1, "hello"];
        var [a, b] = [[x, y], { x: x, y: y }];
    }
    
    function f14([a = 1, [b = "hello", { x, y: c = false }]]) {
        var a: number;
        var b: string;
        var c: boolean;
    }
    f14([2, ["abc", { x: 0, y: true }]]);
    f14([2, ["abc", { x: 0 }]]);
    f14([2, ["abc", { y: false }]]);  // Error, no x
        ~~~~~~~~~~~~~~~~~~~~~~~~~~
!!! error TS2345: Argument of type '[number, [string, { y: false; }]]' is not assignable to parameter of type '[number, [string, { x: any; y?: boolean; }]]'.
!!! error TS2345:   Type '[string, { y: false; }]' is not assignable to type '[string, { x: any; y?: boolean; }]'.
!!! error TS2345:     Type '{ y: false; }' is not assignable to type '{ x: any; y?: boolean; }'.
!!! error TS2345:       Property 'x' is missing in type '{ y: false; }'.
    
    module M {
        export var [a, b] = [1, 2];
    }
    
    function f15() {
        var a = "hello";
        var b = 1;
        var c = true;
        return { a, b, c };
    }
    
    function f16() {
        var { a, b, c } = f15();
    }
    
    function f17({ a = "", b = 0, c = false }) {
    }
    
    f17({});
    f17({ a: "hello" });
    f17({ c: true });
    f17(f15());
    
    function f18() {
        var a: number;
        var b: string;
        var aa: number[];
        ({ a, b } = { a, b });
        ({ a, b } = { b, a });
        [aa[0], b] = [a, b];
        [a, b] = [b, a];  // Error
         ~
!!! error TS2322: Type 'string' is not assignable to type 'number'.
            ~
!!! error TS2322: Type 'number' is not assignable to type 'string'.
        [a = 1, b = "abc"] = [2, "def"];
    }
    
    function f19() {
        var a, b;
        [a, b] = [1, 2];
        [a, b] = [b, a];
        ({ a, b } = { b, a });
        [[a, b] = [1, 2]] = [[2, 3]];
        var x = ([a, b] = [1, 2]);
    }
    
    function f20() {
        var a: number[];
        var x: number;
        var y: number;
        var z: number;
        var [...a] = [1, 2, 3];
        var [x, ...a] = [1, 2, 3];
        var [x, y, ...a] = [1, 2, 3];
        var [x, y, z, ...a] = [1, 2, 3];
        [...a] = [1, 2, 3];
        [x, ...a] = [1, 2, 3];
        [x, y, ...a] = [1, 2, 3];
        [x, y, z, ...a] = [1, 2, 3];
    }
    
    function f21() {
        var a: (number | string | boolean)[];
        var x: number | string | boolean;
        var y: number | string | boolean;
        var z: number | string | boolean;
        var [...a] = [1, "hello", true];
        var [x, ...a] = [1, "hello", true];
        var [x, y, ...a] = [1, "hello", true];
        var [x, y, z, ...a] = [1, "hello", true];
        [...a] = [1, "hello", true];
        [x, ...a] = [1, "hello", true];
        [x, y, ...a] = [1, "hello", true];
        [x, y, z, ...a] = [1, "hello", true];
    }
    <|MERGE_RESOLUTION|>--- conflicted
+++ resolved
@@ -1,263 +1,255 @@
-tests/cases/conformance/es6/destructuring/declarationsAndAssignments.ts(5,16): error TS2525: Initializer provides no value for this binding element and the binding element has no default value.
-tests/cases/conformance/es6/destructuring/declarationsAndAssignments.ts(22,17): error TS2353: Object literal may only specify known properties, and 'x' does not exist in type '{}'.
-tests/cases/conformance/es6/destructuring/declarationsAndAssignments.ts(22,23): error TS2353: Object literal may only specify known properties, and 'y' does not exist in type '{}'.
-tests/cases/conformance/es6/destructuring/declarationsAndAssignments.ts(23,25): error TS2353: Object literal may only specify known properties, and 'y' does not exist in type '{ x: any; }'.
-tests/cases/conformance/es6/destructuring/declarationsAndAssignments.ts(24,19): error TS2353: Object literal may only specify known properties, and 'x' does not exist in type '{ y: any; }'.
-tests/cases/conformance/es6/destructuring/declarationsAndAssignments.ts(28,28): error TS2353: Object literal may only specify known properties, and 'y' does not exist in type '{ x: any; }'.
-tests/cases/conformance/es6/destructuring/declarationsAndAssignments.ts(29,22): error TS2353: Object literal may only specify known properties, and 'x' does not exist in type '{ y: any; }'.
-<<<<<<< HEAD
-tests/cases/conformance/es6/destructuring/declarationsAndAssignments.ts(58,9): error TS2403: Subsequent variable declarations must have the same type.  Variable 'y' must be of type 'string | number', but here has type 'string'.
-=======
-tests/cases/conformance/es6/destructuring/declarationsAndAssignments.ts(58,9): error TS2403: Subsequent variable declarations must have the same type.  Variable 'y' must be of type 'string | 1', but here has type 'string'.
->>>>>>> 9950b98b
-tests/cases/conformance/es6/destructuring/declarationsAndAssignments.ts(62,10): error TS2525: Initializer provides no value for this binding element and the binding element has no default value.
-tests/cases/conformance/es6/destructuring/declarationsAndAssignments.ts(62,13): error TS2525: Initializer provides no value for this binding element and the binding element has no default value.
-tests/cases/conformance/es6/destructuring/declarationsAndAssignments.ts(62,16): error TS2525: Initializer provides no value for this binding element and the binding element has no default value.
-tests/cases/conformance/es6/destructuring/declarationsAndAssignments.ts(63,13): error TS2525: Initializer provides no value for this binding element and the binding element has no default value.
-tests/cases/conformance/es6/destructuring/declarationsAndAssignments.ts(63,16): error TS2525: Initializer provides no value for this binding element and the binding element has no default value.
-tests/cases/conformance/es6/destructuring/declarationsAndAssignments.ts(67,9): error TS2461: Type '{}' is not an array type.
-tests/cases/conformance/es6/destructuring/declarationsAndAssignments.ts(68,9): error TS2461: Type '{ 0: number; 1: number; }' is not an array type.
-tests/cases/conformance/es6/destructuring/declarationsAndAssignments.ts(73,11): error TS2525: Initializer provides no value for this binding element and the binding element has no default value.
-tests/cases/conformance/es6/destructuring/declarationsAndAssignments.ts(73,14): error TS2525: Initializer provides no value for this binding element and the binding element has no default value.
-tests/cases/conformance/es6/destructuring/declarationsAndAssignments.ts(74,11): error TS2459: Type 'undefined[]' has no property 'a' and no string index signature.
-tests/cases/conformance/es6/destructuring/declarationsAndAssignments.ts(74,14): error TS2459: Type 'undefined[]' has no property 'b' and no string index signature.
-tests/cases/conformance/es6/destructuring/declarationsAndAssignments.ts(106,5): error TS2345: Argument of type '[number, [string, { y: false; }]]' is not assignable to parameter of type '[number, [string, { x: any; y?: boolean; }]]'.
-  Type '[string, { y: false; }]' is not assignable to type '[string, { x: any; y?: boolean; }]'.
-    Type '{ y: false; }' is not assignable to type '{ x: any; y?: boolean; }'.
-      Property 'x' is missing in type '{ y: false; }'.
-tests/cases/conformance/es6/destructuring/declarationsAndAssignments.ts(138,6): error TS2322: Type 'string' is not assignable to type 'number'.
-tests/cases/conformance/es6/destructuring/declarationsAndAssignments.ts(138,9): error TS2322: Type 'number' is not assignable to type 'string'.
-
-
-==== tests/cases/conformance/es6/destructuring/declarationsAndAssignments.ts (22 errors) ====
-    function f0() {
-        var [] = [1, "hello"];
-        var [x] = [1, "hello"];
-        var [x, y] = [1, "hello"];
-        var [x, y, z] = [1, "hello"];
-                   ~
-!!! error TS2525: Initializer provides no value for this binding element and the binding element has no default value.
-        var [,, x] = [0, 1, 2];
-        var x: number;
-        var y: string;
-    }
-    
-    function f1() {
-        var a = [1, "hello"];
-        var [x] = a;
-        var [x, y] = a;
-        var [x, y, z] = a;
-        var x: number | string;
-        var y: number | string;
-        var z: number | string;
-    }
-    
-    function f2() {
-        var { } = { x: 5, y: "hello" };       // Error, no x and y in target
-                    ~
-!!! error TS2353: Object literal may only specify known properties, and 'x' does not exist in type '{}'.
-                          ~
-!!! error TS2353: Object literal may only specify known properties, and 'y' does not exist in type '{}'.
-        var { x } = { x: 5, y: "hello" };     // Error, no y in target
-                            ~
-!!! error TS2353: Object literal may only specify known properties, and 'y' does not exist in type '{ x: any; }'.
-        var { y } = { x: 5, y: "hello" };     // Error, no x in target
-                      ~
-!!! error TS2353: Object literal may only specify known properties, and 'x' does not exist in type '{ y: any; }'.
-        var { x, y } = { x: 5, y: "hello" };
-        var x: number;
-        var y: string;
-        var { x: a } = { x: 5, y: "hello" };  // Error, no y in target
-                               ~
-!!! error TS2353: Object literal may only specify known properties, and 'y' does not exist in type '{ x: any; }'.
-        var { y: b } = { x: 5, y: "hello" };  // Error, no x in target
-                         ~
-!!! error TS2353: Object literal may only specify known properties, and 'x' does not exist in type '{ y: any; }'.
-        var { x: a, y: b } = { x: 5, y: "hello" };
-        var a: number;
-        var b: string;
-    }
-    
-    function f3() {
-        var [x, [y, [z]]] = [1, ["hello", [true]]];
-        var x: number;
-        var y: string;
-        var z: boolean;
-    }
-    
-    function f4() {
-        var { a: x, b: { a: y, b: { a: z }}} = { a: 1, b: { a: "hello", b: { a: true } } };
-        var x: number;
-        var y: string;
-        var z: boolean;
-    }
-    
-    function f6() {
-        var [x = 0, y = ""] = [1, "hello"];
-        var x: number;
-        var y: string;
-    }
-    
-    function f7() {
-        var [x = 0, y = 1] = [1, "hello"];  // Error, initializer for y must be string
-        var x: number;
-        var y: string;
-            ~
-<<<<<<< HEAD
-!!! error TS2403: Subsequent variable declarations must have the same type.  Variable 'y' must be of type 'string | number', but here has type 'string'.
-=======
-!!! error TS2403: Subsequent variable declarations must have the same type.  Variable 'y' must be of type 'string | 1', but here has type 'string'.
->>>>>>> 9950b98b
-    }
-    
-    function f8() {
-        var [a, b, c] = [];   // Ok, [] is an array
-             ~
-!!! error TS2525: Initializer provides no value for this binding element and the binding element has no default value.
-                ~
-!!! error TS2525: Initializer provides no value for this binding element and the binding element has no default value.
-                   ~
-!!! error TS2525: Initializer provides no value for this binding element and the binding element has no default value.
-        var [d, e, f] = [1];  // Error, [1] is a tuple
-                ~
-!!! error TS2525: Initializer provides no value for this binding element and the binding element has no default value.
-                   ~
-!!! error TS2525: Initializer provides no value for this binding element and the binding element has no default value.
-    }
-    
-    function f9() {
-        var [a, b] = {};                // Error, not array type
-            ~~~~~~
-!!! error TS2461: Type '{}' is not an array type.
-        var [c, d] = { 0: 10, 1: 20 };  // Error, not array type
-            ~~~~~~
-!!! error TS2461: Type '{ 0: number; 1: number; }' is not an array type.
-        var [e, f] = [10, 20];
-    }
-    
-    function f10() {
-        var { a, b } = {};  // Error
-              ~
-!!! error TS2525: Initializer provides no value for this binding element and the binding element has no default value.
-                 ~
-!!! error TS2525: Initializer provides no value for this binding element and the binding element has no default value.
-        var { a, b } = [];  // Error
-              ~
-!!! error TS2459: Type 'undefined[]' has no property 'a' and no string index signature.
-                 ~
-!!! error TS2459: Type 'undefined[]' has no property 'b' and no string index signature.
-    }
-    
-    function f11() {
-        var { x: a, y: b } = { x: 10, y: "hello" };
-        var { 0: a, 1: b } = { 0: 10, 1: "hello" };
-        var { "<": a, ">": b } = { "<": 10, ">": "hello" };
-        var { 0: a, 1: b } = [10, "hello"];
-        var a: number;
-        var b: string;
-    }
-    
-    function f12() {
-        var [a, [b, { x, y: c }] = ["abc", { x: 10, y: false }]] = [1, ["hello", { x: 5, y: true }]];
-        var a: number;
-        var b: string;
-        var x: number;
-        var c: boolean;
-    }
-    
-    function f13() {
-        var [x, y] = [1, "hello"];
-        var [a, b] = [[x, y], { x: x, y: y }];
-    }
-    
-    function f14([a = 1, [b = "hello", { x, y: c = false }]]) {
-        var a: number;
-        var b: string;
-        var c: boolean;
-    }
-    f14([2, ["abc", { x: 0, y: true }]]);
-    f14([2, ["abc", { x: 0 }]]);
-    f14([2, ["abc", { y: false }]]);  // Error, no x
-        ~~~~~~~~~~~~~~~~~~~~~~~~~~
-!!! error TS2345: Argument of type '[number, [string, { y: false; }]]' is not assignable to parameter of type '[number, [string, { x: any; y?: boolean; }]]'.
-!!! error TS2345:   Type '[string, { y: false; }]' is not assignable to type '[string, { x: any; y?: boolean; }]'.
-!!! error TS2345:     Type '{ y: false; }' is not assignable to type '{ x: any; y?: boolean; }'.
-!!! error TS2345:       Property 'x' is missing in type '{ y: false; }'.
-    
-    module M {
-        export var [a, b] = [1, 2];
-    }
-    
-    function f15() {
-        var a = "hello";
-        var b = 1;
-        var c = true;
-        return { a, b, c };
-    }
-    
-    function f16() {
-        var { a, b, c } = f15();
-    }
-    
-    function f17({ a = "", b = 0, c = false }) {
-    }
-    
-    f17({});
-    f17({ a: "hello" });
-    f17({ c: true });
-    f17(f15());
-    
-    function f18() {
-        var a: number;
-        var b: string;
-        var aa: number[];
-        ({ a, b } = { a, b });
-        ({ a, b } = { b, a });
-        [aa[0], b] = [a, b];
-        [a, b] = [b, a];  // Error
-         ~
-!!! error TS2322: Type 'string' is not assignable to type 'number'.
-            ~
-!!! error TS2322: Type 'number' is not assignable to type 'string'.
-        [a = 1, b = "abc"] = [2, "def"];
-    }
-    
-    function f19() {
-        var a, b;
-        [a, b] = [1, 2];
-        [a, b] = [b, a];
-        ({ a, b } = { b, a });
-        [[a, b] = [1, 2]] = [[2, 3]];
-        var x = ([a, b] = [1, 2]);
-    }
-    
-    function f20() {
-        var a: number[];
-        var x: number;
-        var y: number;
-        var z: number;
-        var [...a] = [1, 2, 3];
-        var [x, ...a] = [1, 2, 3];
-        var [x, y, ...a] = [1, 2, 3];
-        var [x, y, z, ...a] = [1, 2, 3];
-        [...a] = [1, 2, 3];
-        [x, ...a] = [1, 2, 3];
-        [x, y, ...a] = [1, 2, 3];
-        [x, y, z, ...a] = [1, 2, 3];
-    }
-    
-    function f21() {
-        var a: (number | string | boolean)[];
-        var x: number | string | boolean;
-        var y: number | string | boolean;
-        var z: number | string | boolean;
-        var [...a] = [1, "hello", true];
-        var [x, ...a] = [1, "hello", true];
-        var [x, y, ...a] = [1, "hello", true];
-        var [x, y, z, ...a] = [1, "hello", true];
-        [...a] = [1, "hello", true];
-        [x, ...a] = [1, "hello", true];
-        [x, y, ...a] = [1, "hello", true];
-        [x, y, z, ...a] = [1, "hello", true];
-    }
+tests/cases/conformance/es6/destructuring/declarationsAndAssignments.ts(5,16): error TS2525: Initializer provides no value for this binding element and the binding element has no default value.
+tests/cases/conformance/es6/destructuring/declarationsAndAssignments.ts(22,17): error TS2353: Object literal may only specify known properties, and 'x' does not exist in type '{}'.
+tests/cases/conformance/es6/destructuring/declarationsAndAssignments.ts(22,23): error TS2353: Object literal may only specify known properties, and 'y' does not exist in type '{}'.
+tests/cases/conformance/es6/destructuring/declarationsAndAssignments.ts(23,25): error TS2353: Object literal may only specify known properties, and 'y' does not exist in type '{ x: any; }'.
+tests/cases/conformance/es6/destructuring/declarationsAndAssignments.ts(24,19): error TS2353: Object literal may only specify known properties, and 'x' does not exist in type '{ y: any; }'.
+tests/cases/conformance/es6/destructuring/declarationsAndAssignments.ts(28,28): error TS2353: Object literal may only specify known properties, and 'y' does not exist in type '{ x: any; }'.
+tests/cases/conformance/es6/destructuring/declarationsAndAssignments.ts(29,22): error TS2353: Object literal may only specify known properties, and 'x' does not exist in type '{ y: any; }'.
+tests/cases/conformance/es6/destructuring/declarationsAndAssignments.ts(58,9): error TS2403: Subsequent variable declarations must have the same type.  Variable 'y' must be of type 'string | 1', but here has type 'string'.
+tests/cases/conformance/es6/destructuring/declarationsAndAssignments.ts(62,10): error TS2525: Initializer provides no value for this binding element and the binding element has no default value.
+tests/cases/conformance/es6/destructuring/declarationsAndAssignments.ts(62,13): error TS2525: Initializer provides no value for this binding element and the binding element has no default value.
+tests/cases/conformance/es6/destructuring/declarationsAndAssignments.ts(62,16): error TS2525: Initializer provides no value for this binding element and the binding element has no default value.
+tests/cases/conformance/es6/destructuring/declarationsAndAssignments.ts(63,13): error TS2525: Initializer provides no value for this binding element and the binding element has no default value.
+tests/cases/conformance/es6/destructuring/declarationsAndAssignments.ts(63,16): error TS2525: Initializer provides no value for this binding element and the binding element has no default value.
+tests/cases/conformance/es6/destructuring/declarationsAndAssignments.ts(67,9): error TS2461: Type '{}' is not an array type.
+tests/cases/conformance/es6/destructuring/declarationsAndAssignments.ts(68,9): error TS2461: Type '{ 0: number; 1: number; }' is not an array type.
+tests/cases/conformance/es6/destructuring/declarationsAndAssignments.ts(73,11): error TS2525: Initializer provides no value for this binding element and the binding element has no default value.
+tests/cases/conformance/es6/destructuring/declarationsAndAssignments.ts(73,14): error TS2525: Initializer provides no value for this binding element and the binding element has no default value.
+tests/cases/conformance/es6/destructuring/declarationsAndAssignments.ts(74,11): error TS2459: Type 'undefined[]' has no property 'a' and no string index signature.
+tests/cases/conformance/es6/destructuring/declarationsAndAssignments.ts(74,14): error TS2459: Type 'undefined[]' has no property 'b' and no string index signature.
+tests/cases/conformance/es6/destructuring/declarationsAndAssignments.ts(106,5): error TS2345: Argument of type '[number, [string, { y: false; }]]' is not assignable to parameter of type '[number, [string, { x: any; y?: boolean; }]]'.
+  Type '[string, { y: false; }]' is not assignable to type '[string, { x: any; y?: boolean; }]'.
+    Type '{ y: false; }' is not assignable to type '{ x: any; y?: boolean; }'.
+      Property 'x' is missing in type '{ y: false; }'.
+tests/cases/conformance/es6/destructuring/declarationsAndAssignments.ts(138,6): error TS2322: Type 'string' is not assignable to type 'number'.
+tests/cases/conformance/es6/destructuring/declarationsAndAssignments.ts(138,9): error TS2322: Type 'number' is not assignable to type 'string'.
+
+
+==== tests/cases/conformance/es6/destructuring/declarationsAndAssignments.ts (22 errors) ====
+    function f0() {
+        var [] = [1, "hello"];
+        var [x] = [1, "hello"];
+        var [x, y] = [1, "hello"];
+        var [x, y, z] = [1, "hello"];
+                   ~
+!!! error TS2525: Initializer provides no value for this binding element and the binding element has no default value.
+        var [,, x] = [0, 1, 2];
+        var x: number;
+        var y: string;
+    }
+    
+    function f1() {
+        var a = [1, "hello"];
+        var [x] = a;
+        var [x, y] = a;
+        var [x, y, z] = a;
+        var x: number | string;
+        var y: number | string;
+        var z: number | string;
+    }
+    
+    function f2() {
+        var { } = { x: 5, y: "hello" };       // Error, no x and y in target
+                    ~
+!!! error TS2353: Object literal may only specify known properties, and 'x' does not exist in type '{}'.
+                          ~
+!!! error TS2353: Object literal may only specify known properties, and 'y' does not exist in type '{}'.
+        var { x } = { x: 5, y: "hello" };     // Error, no y in target
+                            ~
+!!! error TS2353: Object literal may only specify known properties, and 'y' does not exist in type '{ x: any; }'.
+        var { y } = { x: 5, y: "hello" };     // Error, no x in target
+                      ~
+!!! error TS2353: Object literal may only specify known properties, and 'x' does not exist in type '{ y: any; }'.
+        var { x, y } = { x: 5, y: "hello" };
+        var x: number;
+        var y: string;
+        var { x: a } = { x: 5, y: "hello" };  // Error, no y in target
+                               ~
+!!! error TS2353: Object literal may only specify known properties, and 'y' does not exist in type '{ x: any; }'.
+        var { y: b } = { x: 5, y: "hello" };  // Error, no x in target
+                         ~
+!!! error TS2353: Object literal may only specify known properties, and 'x' does not exist in type '{ y: any; }'.
+        var { x: a, y: b } = { x: 5, y: "hello" };
+        var a: number;
+        var b: string;
+    }
+    
+    function f3() {
+        var [x, [y, [z]]] = [1, ["hello", [true]]];
+        var x: number;
+        var y: string;
+        var z: boolean;
+    }
+    
+    function f4() {
+        var { a: x, b: { a: y, b: { a: z }}} = { a: 1, b: { a: "hello", b: { a: true } } };
+        var x: number;
+        var y: string;
+        var z: boolean;
+    }
+    
+    function f6() {
+        var [x = 0, y = ""] = [1, "hello"];
+        var x: number;
+        var y: string;
+    }
+    
+    function f7() {
+        var [x = 0, y = 1] = [1, "hello"];  // Error, initializer for y must be string
+        var x: number;
+        var y: string;
+            ~
+!!! error TS2403: Subsequent variable declarations must have the same type.  Variable 'y' must be of type 'string | 1', but here has type 'string'.
+    }
+    
+    function f8() {
+        var [a, b, c] = [];   // Ok, [] is an array
+             ~
+!!! error TS2525: Initializer provides no value for this binding element and the binding element has no default value.
+                ~
+!!! error TS2525: Initializer provides no value for this binding element and the binding element has no default value.
+                   ~
+!!! error TS2525: Initializer provides no value for this binding element and the binding element has no default value.
+        var [d, e, f] = [1];  // Error, [1] is a tuple
+                ~
+!!! error TS2525: Initializer provides no value for this binding element and the binding element has no default value.
+                   ~
+!!! error TS2525: Initializer provides no value for this binding element and the binding element has no default value.
+    }
+    
+    function f9() {
+        var [a, b] = {};                // Error, not array type
+            ~~~~~~
+!!! error TS2461: Type '{}' is not an array type.
+        var [c, d] = { 0: 10, 1: 20 };  // Error, not array type
+            ~~~~~~
+!!! error TS2461: Type '{ 0: number; 1: number; }' is not an array type.
+        var [e, f] = [10, 20];
+    }
+    
+    function f10() {
+        var { a, b } = {};  // Error
+              ~
+!!! error TS2525: Initializer provides no value for this binding element and the binding element has no default value.
+                 ~
+!!! error TS2525: Initializer provides no value for this binding element and the binding element has no default value.
+        var { a, b } = [];  // Error
+              ~
+!!! error TS2459: Type 'undefined[]' has no property 'a' and no string index signature.
+                 ~
+!!! error TS2459: Type 'undefined[]' has no property 'b' and no string index signature.
+    }
+    
+    function f11() {
+        var { x: a, y: b } = { x: 10, y: "hello" };
+        var { 0: a, 1: b } = { 0: 10, 1: "hello" };
+        var { "<": a, ">": b } = { "<": 10, ">": "hello" };
+        var { 0: a, 1: b } = [10, "hello"];
+        var a: number;
+        var b: string;
+    }
+    
+    function f12() {
+        var [a, [b, { x, y: c }] = ["abc", { x: 10, y: false }]] = [1, ["hello", { x: 5, y: true }]];
+        var a: number;
+        var b: string;
+        var x: number;
+        var c: boolean;
+    }
+    
+    function f13() {
+        var [x, y] = [1, "hello"];
+        var [a, b] = [[x, y], { x: x, y: y }];
+    }
+    
+    function f14([a = 1, [b = "hello", { x, y: c = false }]]) {
+        var a: number;
+        var b: string;
+        var c: boolean;
+    }
+    f14([2, ["abc", { x: 0, y: true }]]);
+    f14([2, ["abc", { x: 0 }]]);
+    f14([2, ["abc", { y: false }]]);  // Error, no x
+        ~~~~~~~~~~~~~~~~~~~~~~~~~~
+!!! error TS2345: Argument of type '[number, [string, { y: false; }]]' is not assignable to parameter of type '[number, [string, { x: any; y?: boolean; }]]'.
+!!! error TS2345:   Type '[string, { y: false; }]' is not assignable to type '[string, { x: any; y?: boolean; }]'.
+!!! error TS2345:     Type '{ y: false; }' is not assignable to type '{ x: any; y?: boolean; }'.
+!!! error TS2345:       Property 'x' is missing in type '{ y: false; }'.
+    
+    module M {
+        export var [a, b] = [1, 2];
+    }
+    
+    function f15() {
+        var a = "hello";
+        var b = 1;
+        var c = true;
+        return { a, b, c };
+    }
+    
+    function f16() {
+        var { a, b, c } = f15();
+    }
+    
+    function f17({ a = "", b = 0, c = false }) {
+    }
+    
+    f17({});
+    f17({ a: "hello" });
+    f17({ c: true });
+    f17(f15());
+    
+    function f18() {
+        var a: number;
+        var b: string;
+        var aa: number[];
+        ({ a, b } = { a, b });
+        ({ a, b } = { b, a });
+        [aa[0], b] = [a, b];
+        [a, b] = [b, a];  // Error
+         ~
+!!! error TS2322: Type 'string' is not assignable to type 'number'.
+            ~
+!!! error TS2322: Type 'number' is not assignable to type 'string'.
+        [a = 1, b = "abc"] = [2, "def"];
+    }
+    
+    function f19() {
+        var a, b;
+        [a, b] = [1, 2];
+        [a, b] = [b, a];
+        ({ a, b } = { b, a });
+        [[a, b] = [1, 2]] = [[2, 3]];
+        var x = ([a, b] = [1, 2]);
+    }
+    
+    function f20() {
+        var a: number[];
+        var x: number;
+        var y: number;
+        var z: number;
+        var [...a] = [1, 2, 3];
+        var [x, ...a] = [1, 2, 3];
+        var [x, y, ...a] = [1, 2, 3];
+        var [x, y, z, ...a] = [1, 2, 3];
+        [...a] = [1, 2, 3];
+        [x, ...a] = [1, 2, 3];
+        [x, y, ...a] = [1, 2, 3];
+        [x, y, z, ...a] = [1, 2, 3];
+    }
+    
+    function f21() {
+        var a: (number | string | boolean)[];
+        var x: number | string | boolean;
+        var y: number | string | boolean;
+        var z: number | string | boolean;
+        var [...a] = [1, "hello", true];
+        var [x, ...a] = [1, "hello", true];
+        var [x, y, ...a] = [1, "hello", true];
+        var [x, y, z, ...a] = [1, "hello", true];
+        [...a] = [1, "hello", true];
+        [x, ...a] = [1, "hello", true];
+        [x, y, ...a] = [1, "hello", true];
+        [x, y, z, ...a] = [1, "hello", true];
+    }
     