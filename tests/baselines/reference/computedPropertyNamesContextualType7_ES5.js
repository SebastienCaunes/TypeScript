--- conflicted
+++ resolved
@@ -1,36 +1,31 @@
-//// [computedPropertyNamesContextualType7_ES5.ts]
-interface I<T> {
-    [n: number]: T;
-}
-interface J<T> {
-    [s: string]: T;
-}
-
-declare function foo<T>(obj: I<T>): T;
-declare function g<T>(obj: J<T>): T;
-
-foo({
-    0: () => { },
-    ["hi" + "bye"]: true,
-    [0 + 1]: 0,
-    [+"hi"]: [0]
-});
-
-g({ p: "" });
-
-
-//// [computedPropertyNamesContextualType7_ES5.js]
-foo((_a = {
-        0: function () { }
-    },
-    _a["hi" + "bye"] = true,
-    _a[0 + 1] = 0,
-    _a[+"hi"] = [0],
-<<<<<<< HEAD
-    _a));
-=======
-    _a
-));
-g({ p: "" });
->>>>>>> 166f399d
-var _a;
+//// [computedPropertyNamesContextualType7_ES5.ts]
+interface I<T> {
+    [n: number]: T;
+}
+interface J<T> {
+    [s: string]: T;
+}
+
+declare function foo<T>(obj: I<T>): T;
+declare function g<T>(obj: J<T>): T;
+
+foo({
+    0: () => { },
+    ["hi" + "bye"]: true,
+    [0 + 1]: 0,
+    [+"hi"]: [0]
+});
+
+g({ p: "" });
+
+
+//// [computedPropertyNamesContextualType7_ES5.js]
+foo((_a = {
+        0: function () { }
+    },
+    _a["hi" + "bye"] = true,
+    _a[0 + 1] = 0,
+    _a[+"hi"] = [0],
+    _a));
+g({ p: "" });
+var _a;