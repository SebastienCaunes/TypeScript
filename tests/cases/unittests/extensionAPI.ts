--- conflicted
+++ resolved
@@ -1,1342 +1,1342 @@
-/// <reference path="..\..\..\src\harness\harness.ts" />
-
-namespace ts {
-    describe("Extension API", () => {
-
-        function prettyPrintDiagnostic(diagnostic: Diagnostic): string {
-            const message = flattenDiagnosticMessageText(diagnostic.messageText, "\n");
-            if (diagnostic.file) {
-                const { line, character } = diagnostic.file.getLineAndCharacterOfPosition(diagnostic.start);
-                return `${diagnostic.file.fileName} (${line + 1},${character + 1}): ${message}`;
-            }
-            else {
-                return `!!!${message}`;
-            }
-        }
-
-        function checkDiagnostics(diagnostics: Diagnostic[], expectedDiagnosticCodes?: (number | string)[]) {
-            if (!expectedDiagnosticCodes) {
-                return;
-            }
-
-            for (let i = 0; i < expectedDiagnosticCodes.length; i++) {
-                assert.equal(expectedDiagnosticCodes[i], diagnostics[i] && diagnostics[i].code, `Could not find expeced diagnostic: (expected) [${expectedDiagnosticCodes.toString()}] vs (actual) [${map(diagnostics, d => d.code).toString()}]. First diagnostic: ${prettyPrintDiagnostic(diagnostics[0])}`);
-            }
-            if (expectedDiagnosticCodes.length === 0 && diagnostics.length) {
-                throw new Error(`Unexpected diagnostic (${map(diagnostics, d => d.code).toString()}): ${prettyPrintDiagnostic(diagnostics[0])}`);
-            }
-            assert.equal(diagnostics.length, expectedDiagnosticCodes.length, "Resuting diagnostics count does not match expected");
-        }
-
-        interface ExtensionTestOptions {
-            compilerOptions: CompilerOptions;
-            availableExtensions: string[];
-            expectedDiagnostics: (number | string)[];
-        }
-
-        const {content: libContent} = Harness.getDefaultLibraryFile(Harness.IO);
-        const tsLibContents = Harness.IO.readFile("built/local/typescript_standalone.d.ts");
-        const virtualLib: Map<string> = {
-            "/lib/lib.d.ts": libContent,
-            "/lib/typescript.d.ts": tsLibContents
-        };
-
-        let virtualFs: Map<string> = {};
-
-        const innerCanonicalName = createGetCanonicalFileName(true);
-        const getCanonicalFileName = (fileName: string) => toPath(fileName, "/", innerCanonicalName);
-
-        function loadSetIntoFsAt(set: Map<string>, prefix: string) {
-            // Load a fileset at the given location, but exclude the /lib/ dir from the added set
-            forEachKey(set, key => startsWith(key, "/lib/") ? void 0 : void (virtualFs[getCanonicalFileName(prefix + key)] = set[key]));
-        }
-
-        function loadSetIntoFs(set: Map<string>) {
-            forEachKey(set, key => void (virtualFs[getCanonicalFileName(key)] = set[key]));
-        }
-
-        const mockHost: CompilerHost = {
-            useCaseSensitiveFileNames() { return true; },
-            getNewLine() { return "\n"; },
-            readFile(path) { return virtualFs[mockHost.getCanonicalFileName(path)]; },
-            writeFile(path, content, foo, bar, baz) {
-                virtualFs[mockHost.getCanonicalFileName(path)] = content;
-            },
-            fileExists(path) {
-                return !!virtualFs[mockHost.getCanonicalFileName(path)];
-            },
-            directoryExists(path) {
-                const fullPath = mockHost.getCanonicalFileName(path);
-                return forEach(getKeys(virtualFs), key => startsWith(key, fullPath));
-            },
-            getCurrentDirectory(): string { return "/"; },
-            getSourceFile(path, languageVersion, onError): SourceFile {
-                const fullPath = mockHost.getCanonicalFileName(path);
-                return createSourceFile(fullPath, virtualFs[fullPath], languageVersion);
-            },
-            getDefaultLibLocation() {
-                return "/lib/";
-            },
-            getDefaultLibFileName(options) {
-                return combinePaths(mockHost.getDefaultLibLocation(), getDefaultLibFileName(options));
-            },
-            getCanonicalFileName,
-            getDirectories(path) {
-                path = mockHost.getCanonicalFileName(path);
-                return filter(map(filter(getKeys(virtualFs),
-                    fullpath => startsWith(fullpath, path) && fullpath.substr(path.length, 1) === "/"),
-                        fullpath => fullpath.substr(path.length + 1).indexOf("/") >= 0 ? fullpath.substr(0, 1 + path.length + fullpath.substr(path.length + 1).indexOf("/")) : fullpath),
-                            fullpath => fullpath.lastIndexOf(".") === -1);
-            },
-            loadExtension(path) {
-                const fullPath = mockHost.getCanonicalFileName(path);
-                const m = { exports: {} };
-                ((module, exports, require) => { eval(virtualFs[fullPath]); })(
-                    m,
-                    m.exports,
-                    (name: string) => {
-                        return mockHost.loadExtension(
-                            mockHost.getCanonicalFileName(
-                                resolveModuleName(name, fullPath, { module: ts.ModuleKind.CommonJS }, mockHost, true).resolvedModule.resolvedFileName
-                            )
-                        );
-                    }
-                );
-                return m.exports;
-            },
-            trace(s) {
-                console.log(s);
-            }
-        };
-
-        function makeMockLSHost(files: string[], options: CompilerOptions): LanguageServiceHost {
-            files = filter(files, file => !endsWith(file, ".json"));
-            return {
-                getCompilationSettings: () => options,
-                getScriptFileNames: () => files,
-                getScriptVersion(fileName) {
-                    return "1";
-                },
-                getScriptSnapshot(fileName): IScriptSnapshot {
-                    const fileContents = virtualFs[getCanonicalFileName(fileName)];
-                    if (!fileContents) return;
-                    return ScriptSnapshot.fromString(fileContents);
-                },
-                getCurrentDirectory() {
-                    return "";
-                },
-                getDefaultLibFileName() {
-                    return "/lib/lib.d.ts";
-                },
-                loadExtension(path) {
-                    const fullPath = getCanonicalFileName(path);
-                    const m = {exports: {}};
-                    ((module, exports, require) => { eval(virtualFs[fullPath]); })(
-                        m,
-                        m.exports,
-                        (name: string) => {
-                            return this.loadExtension(
-                                getCanonicalFileName(
-                                    resolveModuleName(name, fullPath, {module: ModuleKind.CommonJS}, mockHost, true).resolvedModule.resolvedFileName
-                                )
-                            );
-                        }
-                    );
-                    return m.exports;
-                },
-                trace(s) {
-                    console.log(s);
-                }
-            };
-        };
-
-        const extensionAPI: Map<string> = {
-            "package.json": `{
-  "name": "typescript-plugin-api",
-  "version": "1.0.0",
-  "description": "",
-  "main": "index.js",
-  "author": "",
-  "types": "index.d.ts"
-}`,
-            "index.ts": `
-import * as tsi from "typescript";
-
-export abstract class SyntacticLintWalker implements tsi.LintWalker {
-    static "extension-kind": tsi.ExtensionKind.SyntacticLint = "syntactic-lint";
-    protected ts: typeof tsi;
-    protected args: any;
-    protected host: tsi.CompilerHost;
-    protected program: tsi.Program;
-    constructor(state: {ts: typeof tsi, args: any, host: tsi.CompilerHost, program: tsi.Program}) {
-        this.ts = state.ts;
-        this.args = state.args;
-        this.host = state.host;
-        this.program = state.program;
-    }
-    abstract visit(node: tsi.Node, stop: tsi.LintStopMethod, error: tsi.LintErrorMethod): void;
-}
-
-export abstract class SemanticLintWalker implements tsi.LintWalker {
-    static "extension-kind": tsi.ExtensionKind.SemanticLint = "semantic-lint";
-    protected ts: typeof tsi;
-    protected args: any;
-    protected host: tsi.CompilerHost;
-    protected program: tsi.Program;
-    protected checker: tsi.TypeChecker;
-    constructor(state: {ts: typeof tsi, args: any, host: tsi.CompilerHost, program: tsi.Program, checker: tsi.TypeChecker}) {
-        this.ts = state.ts;
-        this.args = state.args;
-        this.host = state.host;
-        this.program = state.program;
-        this.checker = state.checker;
-    }
-    abstract visit(node: tsi.Node, stop: tsi.LintStopMethod, error: tsi.LintErrorMethod): void;
-}
-
-export abstract class LanguageServiceProvider implements tsi.LanguageServiceProvider {
-    static "extension-kind": tsi.ExtensionKind.LanguageService = "language-service";
-    protected ts: typeof tsi;
-    protected args: any;
-    protected host: tsi.LanguageServiceHost;
-    protected service: tsi.LanguageService;
-    protected registry: tsi.DocumentRegistry;
-    constructor(state: {ts: typeof tsi, args: any, host: tsi.LanguageServiceHost, service: tsi.LanguageService, registry: tsi.DocumentRegistry}) {
-        this.ts = state.ts;
-        this.args = state.args;
-        this.host = state.host;
-        this.service = state.service;
-        this.registry = state.registry;
-    }
-}
-`
-        };
-        // Compile extension API once (generating .d.ts and .js)
-
-        function languageServiceCompile(typescriptFiles: string[], options: CompilerOptions, additionalVerifiers?: (service: LanguageService) => void): Diagnostic[] {
-            options.allowJs = true;
-            options.noEmit = true;
-            const service = createLanguageService(makeMockLSHost(getKeys(virtualFs), options));
-
-            if (additionalVerifiers) {
-                additionalVerifiers(service);
-            }
-
-            const diagnostics = concatenate(concatenate(
-                service.getProgramDiagnostics(),
-                flatten(map(typescriptFiles, fileName => service.getSyntacticDiagnostics(getCanonicalFileName(fileName))))),
-                flatten(map(typescriptFiles, fileName => service.getSemanticDiagnostics(getCanonicalFileName(fileName)))));
-
-            return sortAndDeduplicateDiagnostics(diagnostics);
-        }
-
-        type VirtualCompilationFunction = (files: string[], options: CompilerOptions, additionalVerifiers?: () => void) => Diagnostic[];
-
-        function programCompile(typescriptFiles: string[], options: CompilerOptions): Diagnostic[] {
-            const program = createProgram(typescriptFiles, options, mockHost);
-            program.emit();
-
-            return ts.getPreEmitDiagnostics(program);
-        }
-
-        function compile(fileset: Map<string>, options: ts.CompilerOptions, compileFunc: VirtualCompilationFunction, additionalVerifiers?: () => void): Diagnostic[] {
-            loadSetIntoFs(virtualLib);
-            loadSetIntoFs(fileset);
-
-            const typescriptFiles = filter(getKeys(fileset), name => endsWith(name, ".ts"));
-            return compileFunc(typescriptFiles, options, additionalVerifiers);
-        }
-
-        function buildMap(compileFunc: VirtualCompilationFunction, map: Map<string>, out: Map<string>, compilerOptions?: CompilerOptions, shouldError?: boolean, additionalVerifiers?: () => void): Diagnostic[] {
-            const diagnostics = compile(map, compilerOptions ? compilerOptions : { module: ModuleKind.CommonJS, declaration: true }, compileFunc, additionalVerifiers);
-            if (shouldError && diagnostics && diagnostics.length) {
-                for (let i = 0; i < diagnostics.length; i++) {
-                    console.log(prettyPrintDiagnostic(diagnostics[i]));
-                }
-                throw new Error("Compiling test harness extension API code resulted in errors.");
-            }
-            copyMap(virtualFs, out);
-            virtualFs = {};
-            return diagnostics;
-        }
-        buildMap(programCompile, extensionAPI, extensionAPI, { module: ModuleKind.CommonJS, declaration: true, baseUrl: ".", paths: { "typescript": ["/lib/typescript.d.ts"] } }, /*shouldError*/true);
-
-        const extensions: Map<Map<string>> = {
-            "test-syntactic-lint": {
-                "package.json": `{
-  "name": "test-syntactic-lint",
-  "version": "1.0.0",
-  "description": "",
-  "main": "index.js",
-  "author": ""
-}`,
-                "index.ts": `
-import {SyntacticLintWalker} from "typescript-plugin-api";
-
-export default class IsNamedFoo extends SyntacticLintWalker {
-    constructor(state) { super(state); }
-    visit(node, stop, error) {
-        if (node.kind === this.ts.SyntaxKind.Identifier) {
-            if (node.text.toLowerCase() === "foo") {
-                error("Identifier 'foo' is forbidden.", node);
-            }
-        }
-    }
-}
-`,
-            },
-            "test-semantic-lint": {
-                "package.json": `{
-  "name": "test-semantic-lint",
-  "version": "1.0.0",
-  "description": "",
-  "main": "main.js",
-  "author": ""
-}`,
-                "main.ts": `
-import {SemanticLintWalker} from "typescript-plugin-api";
-
-export default class IsValueFoo extends SemanticLintWalker {
-    constructor(state) { super(state); }
-    visit(node, stop, error) {
-        const type = this.checker.getTypeAtLocation(node);
-        if (type.flags & this.ts.TypeFlags.StringLiteral) {
-            if (node.text === "foo") {
-                error("String literal type 'foo' is forbidden.", node);
-            }
-        }
-    }
-}
-`,
-            },
-            "test-extension-arguments": {
-                "package.json": `{
-  "name": "test-extension-arguments",
-  "version": "1.0.0",
-  "description": "",
-  "main": "index.js",
-  "author": ""
-}`,
-                "index.ts": `
-import {SyntacticLintWalker} from "typescript-plugin-api";
-
-export default class IsNamedX extends SyntacticLintWalker {
-    constructor(state) { super(state); }
-    visit(node, stop, error) {
-        if (node.kind === this.ts.SyntaxKind.Identifier) {
-            for (let i = 0; i<this.args.length; i++) {
-                if (node.text.toLowerCase() === this.args[i]) {
-                    error(\`Identifier \${this.args[i]} is forbidden.\`, node);
-                }
-            }
-        }
-    }
-}
-                `
-            },
-            "test-multi-extension": {
-                "package.json": `{
-  "name": "test-multi-extension",
-  "version": "1.0.0",
-  "description": "",
-  "main": "index.js",
-  "author": ""
-}`,
-                "index.ts": `
-import {SyntacticLintWalker, SemanticLintWalker} from "typescript-plugin-api";
-
-export class IsNamedFoo extends SyntacticLintWalker {
-    constructor(state) { super(state); }
-    visit(node, stop, error) {
-        if (node.kind === this.ts.SyntaxKind.Identifier) {
-            if (node.text.toLowerCase() === "foo") {
-                error("Identifier 'foo' is forbidden.", node);
-            }
-        }
-    }
-}
-
-export class IsNamedBar extends SyntacticLintWalker {
-    constructor(state) { super(state); }
-    visit(node, stop, error) {
-        if (node.kind === this.ts.SyntaxKind.Identifier) {
-            if (node.text.toLowerCase() === "bar") {
-                error("Identifier 'bar' is forbidden.", node);
-            }
-        }
-    }
-}
-
-export class IsValueFoo extends SemanticLintWalker {
-    constructor(state) { super(state); }
-    visit(node, stop, error) {
-        const type = this.checker.getTypeAtLocation(node);
-        if (type.flags & this.ts.TypeFlags.StringLiteral) {
-            if (node.text === "foo") {
-                error("String literal type 'foo' is forbidden.", node);
-            }
-        }
-    }
-}
-
-export class IsValueBar extends SemanticLintWalker {
-    constructor(state) { super(state); }
-    visit(node, stop, error) {
-        const type = this.checker.getTypeAtLocation(node);
-        if (type.flags & this.ts.TypeFlags.StringLiteral) {
-            if (node.text === "bar") {
-                error("String literal type 'bar' is forbidden.", node);
-            }
-        }
-    }
-}
-`
-            },
-<<<<<<< HEAD
-            "test-language-service": {
-                "package.json": `{
-  "name": "test-language-service",
-=======
-            "test-multierrors": {
-                "package.json": `{
-  "name": "test-multierrors",
->>>>>>> 2c15bb33
-  "version": "1.0.0",
-  "description": "",
-  "main": "index.js",
-  "author": ""
-}`,
-                "index.ts": `
-<<<<<<< HEAD
-import {LanguageServiceProvider} from "typescript-plugin-api";
-
-export default class extends LanguageServiceProvider {
-    constructor(state) { super(state); }
-    getProgramDiagnosticsFilter(previous) {
-        previous.push({
-            file: undefined,
-            start: undefined,
-            length: undefined,
-            messageText: "Test language service plugin loaded!",
-            category: 2,
-            code: "test-plugin-loaded",
-        });
-        return previous;
-    }
-}
-`
-            },
-            "test-service-overrides": {
-                "package.json": `{
-  "name": "test-service-overrides",
-  "version": "1.0.0",
-  "description": "",
-  "main": "index.js",
-  "author": ""
-}`,
-                "index.ts": `
-import {LanguageServiceProvider} from "typescript-plugin-api";
-import * as ts from "typescript";
-
-export default class extends LanguageServiceProvider {
-    constructor(state) { super(state); }
-    getProgramDiagnostics() {
-        return [{
-            file: undefined,
-            start: undefined,
-            length: undefined,
-            messageText: "Program diagnostics replaced!",
-            category: 2,
-            code: "program-diagnostics-replaced",
-        }];
-    }
-    getSyntacticDiagnostics(fileName) {
-        return [{
-            file: undefined,
-            start: undefined,
-            length: undefined,
-            messageText: "Syntactic diagnostics replaced!",
-            category: 2,
-            code: "syntactic-diagnostics-replaced",
-        }];
-    }
-    getSemanticDiagnostics(fileName) {
-        return [{
-            file: undefined,
-            start: undefined,
-            length: undefined,
-            messageText: "Semantic diagnostics replaced!",
-            category: 2,
-            code: "semantic-diagnostics-replaced",
-        }];
-    }
-    getEncodedSyntacticClassifications(fileName, span) {
-        return {
-            spans: [span.start, span.length, this.ts.endsWith(fileName, "atotc.ts") ? this.ts.ClassificationType.text : this.ts.ClassificationType.comment],
-            endOfLineState: this.ts.EndOfLineState.None
-        };
-    }
-    getEncodedSemanticClassifications(fileName, span) {
-        return {
-            spans: [span.start, span.length, this.ts.endsWith(fileName, "atotc.ts") ? this.ts.ClassificationType.moduleName : this.ts.ClassificationType.comment],
-            endOfLineState: this.ts.EndOfLineState.None
-        };
-    }
-    getCompletionsAtPosition(fileName, position) {
-        return {
-            isMemberCompletion: false,
-            isNewIdentifierLocation: false,
-            entries: [{name: fileName, kind: 0, kindModifiers: 0, sortText: fileName}]
-        };
-    }
-    getCompletionEntryDetails(fileName, position, entryName) {
-        return {
-            name: fileName,
-            kind: position.toString(),
-            kindModifiers: entryName,
-            displayParts: [],
-            documentation: [],
-        };
-    }
-    getQuickInfoAtPosition(fileName, position) {
-        return {};
-    }
-    getNameOrDottedNameSpan(fileName, startPos, endPos) {
-        return {};
-    }
-    getBreakpointStatementAtPosition(fileName, position) {
-        return {};
-    }
-    getSignatureHelpItems(fileName, position) {
-        return {};
-    }
-    getRenameInfo(fileName, position) {
-        return {};
-    }
-    findRenameLocations(fileName, position, findInStrings, findInComments) {
-        return {};
-    }
-    getDefinitionAtPosition(fileName, position) {
-        return {};
-    }
-    getTypeDefinitionAtPosition(fileName, position) {
-        return {};
-    }
-    getReferencesAtPosition(fileName, position) {
-        return {};
-    }
-    findReferences(fileName, position) {
-        return {};
-    }
-    getDocumentHighlights(fileName, position, filesToSearch) {
-        return {};
-    }
-    getNavigateToItems(searchValue, maxResultCount) {
-        return {};
-    }
-    getNavigationBarItems(fileName) {
-        return {};
-    }
-    getOutliningSpans(fileName) {
-        return {};
-    }
-    getTodoComments(fileName, descriptors) {
-        return {};
-    }
-    getBraceMatchingAtPosition(fileName, position) {
-        return {};
-    }
-    getIndentationAtPosition(fileName, position, options) {
-        return {};
-    }
-    getFormattingEditsForRange(fileName, start, end, options) {
-        return {};
-    }
-    getFormattingEditsForDocument(fileName, options) {
-        return {};
-    }
-    getFormattingEditsAfterKeystroke(fileName, position, key, options) {
-        return {};
-    }
-    getDocCommentTemplateAtPosition(fileName, position) {
-        return {};
-    }
-}
-`
-            },
-            "test-service-filters": {
-                "package.json": `{
-  "name": "test-service-filters",
-  "version": "1.0.0",
-  "description": "",
-  "main": "index.js",
-  "author": ""
-}`,
-                "index.ts": `
-import {LanguageServiceProvider} from "typescript-plugin-api";
-
-import * as ts from "typescript";
-
-export default class extends LanguageServiceProvider {
-    constructor(state) { super(state); }
-    getProgramDiagnosticsFilter(previous) {
-        return [{
-            file: undefined,
-            start: undefined,
-            length: undefined,
-            messageText: "Program diagnostics replaced!",
-            category: 2,
-            code: "program-diagnostics-replaced",
-        }];
-    }
-    getSyntacticDiagnosticsFilter(fileName, previous) {
-        return [{
-            file: undefined,
-            start: undefined,
-            length: undefined,
-            messageText: "Syntactic diagnostics replaced!",
-            category: 2,
-            code: "syntactic-diagnostics-replaced",
-        }];
-    }
-    getSemanticDiagnosticsFilter(fileName, previous) {
-        return [{
-            file: undefined,
-            start: undefined,
-            length: undefined,
-            messageText: "Semantic diagnostics replaced!",
-            category: 2,
-            code: "semantic-diagnostics-replaced",
-        }];
-    }
-    getEncodedSyntacticClassificationsFilter(fileName, span, previous) {
-        return {
-            spans: [span.start, span.length, this.ts.endsWith(fileName, "atotc.ts") ? this.ts.ClassificationType.text : this.ts.ClassificationType.comment],
-            endOfLineState: this.ts.EndOfLineState.None
-        };
-    }
-    getEncodedSemanticClassificationsFilter(fileName, span, previous) {
-        return {
-            spans: [span.start, span.length, this.ts.endsWith(fileName, "atotc.ts") ? this.ts.ClassificationType.moduleName : this.ts.ClassificationType.comment],
-            endOfLineState: this.ts.EndOfLineState.None
-        };
-    }
-    getCompletionsAtPositionFilter(fileName, position, previous) {
-        return {
-            isMemberCompletion: false,
-            isNewIdentifierLocation: false,
-            entries: [{name: fileName, kind: 0, kindModifiers: 0, sortText: fileName}]
-        };
-    }
-    getCompletionEntryDetailsFilter(fileName, position, entryName, previous) {
-        return {
-            name: fileName,
-            kind: position.toString(),
-            kindModifiers: entryName,
-            displayParts: [],
-            documentation: [],
-        };
-    }
-    getQuickInfoAtPositionFilter(fileName, position, previous) {
-        return {};
-    }
-    getNameOrDottedNameSpanFilter(fileName, startPos, endPos, previous) {
-        return {};
-    }
-    getBreakpointStatementAtPositionFilter(fileName, position, previous) {
-        return {};
-    }
-    getSignatureHelpItemsFilter(fileName, position, previous) {
-        return {};
-    }
-    getRenameInfoFilter(fileName, position, previous) {
-        return {};
-    }
-    findRenameLocationsFilter(fileName, position, findInStrings, findInComments, previous) {
-        return {};
-    }
-    getDefinitionAtPositionFilter(fileName, position, previous) {
-        return {};
-    }
-    getTypeDefinitionAtPositionFilter(fileName, position, previous) {
-        return {};
-    }
-    getReferencesAtPositionFilter(fileName, position, previous) {
-        return {};
-    }
-    findReferencesFilter(fileName, position, previous) {
-        return {};
-    }
-    getDocumentHighlightsFilter(fileName, position, filesToSearch, previous) {
-        return {};
-    }
-    getNavigateToItemsFilter(searchValue, maxResultCount, previous) {
-        return {};
-    }
-    getNavigationBarItemsFilter(fileName, previous) {
-        return {};
-    }
-    getOutliningSpansFilter(fileName, previous) {
-        return {};
-    }
-    getTodoCommentsFilter(fileName, descriptors, previous) {
-        return {};
-    }
-    getBraceMatchingAtPositionFilter(fileName, position, previous) {
-        return {};
-    }
-    getIndentationAtPositionFilter(fileName, position, options, previous) {
-        return {};
-    }
-    getFormattingEditsForRangeFilter(fileName, start, end, options, previous) {
-        return {};
-    }
-    getFormattingEditsForDocumentFilter(fileName, options, previous) {
-        return {};
-    }
-    getFormattingEditsAfterKeystrokeFilter(fileName, position, key, options, previous) {
-        return {};
-    }
-    getDocCommentTemplateAtPositionFilter(fileName, position, previous) {
-        return {};
-    }
-}
-`
-            },
-            "test-service-passthru": {
-                "package.json": `{
-  "name": "test-service-passthru",
-  "version": "1.0.0",
-  "description": "",
-  "main": "index.js",
-  "author": ""
-}`,
-                "index.ts": `
-import {LanguageServiceProvider} from "typescript-plugin-api";
-
-export default class extends LanguageServiceProvider {
-    constructor(state) { super(state); }
-    getProgramDiagnosticsFilter(previous) {
-        return previous;
-    }
-    getSyntacticDiagnosticsFilter(fileName, previous) {
-        return previous;
-    }
-    getSemanticDiagnosticsFilter(fileName, previous) {
-        return previous;
-    }
-}
-`
-            },
-            "test-service-chain": {
-                "package.json": `{
-  "name": "test-service-chain",
-  "version": "1.0.0",
-  "description": "",
-  "main": "index.js",
-  "author": ""
-}`,
-                "index.ts": `
-import {LanguageServiceProvider} from "typescript-plugin-api";
-
-export class AddsDiagnostics extends LanguageServiceProvider {
-    constructor(state) { super(state); }
-    getProgramDiagnosticsFilter(previous) {
-        return previous.concat([{
-            file: undefined,
-            start: undefined,
-            length: undefined,
-            messageText: "Program diagnostics amended!",
-            category: 2,
-            code: "program-diagnostics-amended",
-        }]);
-    }
-    getSyntacticDiagnosticsFilter(fileName, previous) {
-        return previous.concat([{
-            file: undefined,
-            start: undefined,
-            length: undefined,
-            messageText: "Syntactic diagnostics amended!",
-            category: 2,
-            code: "syntactic-diagnostics-amended",
-        }]);
-    }
-    getSemanticDiagnosticsFilter(fileName, previous) {
-        return previous.concat([{
-            file: undefined,
-            start: undefined,
-            length: undefined,
-            messageText: "Semantic diagnostics amended!",
-            category: 2,
-            code: "semantic-diagnostics-amended",
-        }]);
-    }
-}
-
-// Since this is exported second, it should be second in the chain. Probably.
-// This is honestly dependent on js host key ordering 
-export class MutatesAddedDiagnostics extends LanguageServiceProvider {
-    constructor(state) { super(state); }
-    getProgramDiagnosticsFilter(previous) {
-        return previous.map(prev => prev.code === "program-diagnostics-amended" ? {
-            file: undefined,
-            start: undefined,
-            length: undefined,
-            messageText: "Program diagnostics mutated!",
-            category: 2,
-            code: "program-diagnostics-mutated",
-        } : prev);
-    }
-    getSyntacticDiagnosticsFilter(fileName, previous) {
-        return previous.map(prev => prev.code === "syntactic-diagnostics-amended" ? {
-            file: undefined,
-            start: undefined,
-            length: undefined,
-            messageText: "Syntactic diagnostics mutated!",
-            category: 2,
-            code: "syntactic-diagnostics-mutated",
-        } : prev);
-    }
-    getSemanticDiagnosticsFilter(fileName, previous) {
-        return previous.map(prev => prev.code === "semantic-diagnostics-amended" ? {
-            file: undefined,
-            start: undefined,
-            length: undefined,
-            messageText: "Semantic diagnostics mutated!",
-            category: 2,
-            code: "semantic-diagnostics-mutated",
-        } : prev);
-    }
-}
-`
-=======
-import {SyntacticLintWalker} from "typescript-plugin-api";
-
-export default class IsNamedFooOrBar extends SyntacticLintWalker {
-    constructor(state) { super(state); }
-    visit(node, stop, error) {
-        if (node.kind === this.ts.SyntaxKind.Identifier) {
-            if (node.text.toLowerCase() === "foo") {
-                error("FOO", "Identifier 'foo' is forbidden.", node);
-            }
-            if (node.text.toLowerCase() === "bar") {
-                error("BAR", "Identifier 'bar' is forbidden.", node);
-            }
-        }
-    }
-}
-
-export class NoShortNames extends SyntacticLintWalker {
-    constructor(state) { super(state); }
-    visit(node, stop, error) {
-        if (node.kind === this.ts.SyntaxKind.Identifier) {
-            if (node.text.length == 1) {
-                error("SINGLE", "Single character identifiers are forbidden", node);
-            }
-            else if (node.text.length <= 3) {
-                error("SHORT", "Short identifiers are forbidden.", node);
->>>>>>> 2c15bb33
-            }
-        }
-    }
-}
-`,
-            },
-            "test-errors": {
-                "package.json": `{
-  "name": "test-errors",
-  "version": "1.0.0",
-  "description": "",
-  "main": "index.js",
-  "author": ""
-}`,
-                "index.ts": `
-import {SyntacticLintWalker} from "typescript-plugin-api";
-
-export default class Throws extends SyntacticLintWalker {
-    constructor(state) { super(state); }
-    visit(node, stop, error) {
-        error("Not allowed.");
-        stop();
-    }
-}
-
-export class Throws2 extends SyntacticLintWalker {
-    constructor(state) { super(state); }
-    visit(node, stop, error) {
-        error("THROWS2", "Not allowed.");
-        stop();
-    }
-}
-
-export class Throws3 extends SyntacticLintWalker {
-    constructor(state) { super(state); }
-    visit(node, stop, error) {
-        error("THROWS3", "Not allowed.", node);
-        stop();
-    }
-}
-
-export class Throws4 extends SyntacticLintWalker {
-    constructor(state) { super(state); }
-    visit(node, stop, error) {
-        error("THROWS4", "Not allowed.", 0, 10);
-        stop();
-    }
-}
-
-export class Throws5 extends SyntacticLintWalker {
-    constructor(state) { super(state); }
-    visit(node, stop, error) {
-        error("Not allowed.", node);
-        stop();
-    }
-}
-
-export class Throws6 extends SyntacticLintWalker {
-    constructor(state) { super(state); }
-    visit(node, stop, error) {
-        error("Not allowed.", 0, 10);
-        stop();
-    }
-}
-`,
-            },
-        };
-
-        // Compile each extension once with the extension API in its node_modules folder (also generating .d.ts and .js)
-        forEachKey(extensions, extName => {
-            loadSetIntoFsAt(extensionAPI, "/node_modules/typescript-plugin-api");
-            buildMap(programCompile, extensions[extName], extensions[extName], { module: ModuleKind.CommonJS, declaration: true, experimentalDecorators: true, baseUrl: "/", paths: { "typescript": ["lib/typescript.d.ts"] } }, /*shouldError*/true);
-        });
-
-        /**
-         * Setup a new test, where all extensions specified in the options hash are available in a node_modules folder, alongside the extension API
-         */
-        function test(sources: Map<string>, options: ExtensionTestOptions, compileFunc: VirtualCompilationFunction = programCompile, additionalVerifiers?: (...args: any[]) => void) {
-            forEach(options.availableExtensions, ext => loadSetIntoFsAt(extensions[ext], `/node_modules/${ext}`));
-            const diagnostics = buildMap(compileFunc, sources, sources, options.compilerOptions, /*shouldError*/false, additionalVerifiers);
-            checkDiagnostics(diagnostics, options.expectedDiagnostics);
-        }
-
-        it("can load syntactic lint extensions", () => {
-            test({
-                "main.ts": `console.log("Hello, world!");`,
-            }, {
-                availableExtensions: ["test-syntactic-lint"],
-                expectedDiagnostics: [],
-                compilerOptions: {
-                    extensions: ["test-syntactic-lint"],
-                    module: ModuleKind.CommonJS,
-                }
-            });
-
-            test({
-                "main.ts": `interface Foo {a; b;}`,
-            }, {
-                availableExtensions: ["test-syntactic-lint"],
-                expectedDiagnostics: ["test-syntactic-lint"],
-                compilerOptions: {
-                    extensions: ["test-syntactic-lint"],
-                    module: ModuleKind.CommonJS,
-                }
-            });
-        });
-
-        it("can load semantic lint extensions", () => {
-            test({
-                "main.ts": `console.log("Hello, world!");`,
-            }, {
-                availableExtensions: ["test-semantic-lint"],
-                expectedDiagnostics: [],
-                compilerOptions: {
-                    extensions: ["test-semantic-lint"],
-                    module: ModuleKind.CommonJS,
-                }
-            });
-
-            test({
-                "main.ts": `const s: "foo" = "foo";`,
-            }, {
-                availableExtensions: ["test-semantic-lint"],
-                expectedDiagnostics: ["test-semantic-lint", "test-semantic-lint"],
-                compilerOptions: {
-                    extensions: ["test-semantic-lint"],
-                    module: ModuleKind.CommonJS,
-                }
-            });
-        });
-
-        it("can load semantic & syntactic lint extensions simultaneously", () => {
-            test({
-                "main.ts": `console.log("Hello, world!");`,
-            }, {
-                availableExtensions: ["test-syntactic-lint", "test-semantic-lint"],
-                expectedDiagnostics: [],
-                compilerOptions: {
-                    extensions: ["test-syntactic-lint", "test-semantic-lint"],
-                    module: ModuleKind.CommonJS,
-                }
-            });
-
-            test({
-                "main.ts": `const s: "foo" = "foo";`,
-            }, {
-                availableExtensions: ["test-syntactic-lint", "test-semantic-lint"],
-                expectedDiagnostics: ["test-semantic-lint", "test-semantic-lint"],
-                compilerOptions: {
-                    extensions: ["test-syntactic-lint", "test-semantic-lint"],
-                    module: ModuleKind.CommonJS,
-                }
-            });
-
-            test({
-                "main.ts": `interface Foo {a; b;}`,
-            }, {
-                availableExtensions: ["test-syntactic-lint", "test-semantic-lint"],
-                expectedDiagnostics: ["test-syntactic-lint"],
-                compilerOptions: {
-                    extensions: ["test-syntactic-lint", "test-semantic-lint"],
-                    module: ModuleKind.CommonJS,
-                }
-            });
-
-            test({
-                "main.ts": `interface Foo {a; b;}
-                const s: "foo" = "foo";`,
-            }, {
-                availableExtensions: ["test-syntactic-lint", "test-semantic-lint"],
-                expectedDiagnostics: ["test-syntactic-lint", "test-semantic-lint", "test-semantic-lint"],
-                compilerOptions: {
-                    extensions: ["test-syntactic-lint", "test-semantic-lint"],
-                    module: ModuleKind.CommonJS,
-                }
-            });
-        });
-
-        it("can pass arguments to lint rules", () => {
-            test({
-                "main.ts": `interface Foo {a; b;}`,
-            }, {
-                availableExtensions: ["test-extension-arguments"],
-                expectedDiagnostics: ["test-extension-arguments", "test-extension-arguments"],
-                compilerOptions: {
-                    extensions: {
-                        "test-extension-arguments": ["a", "b"]
-                    },
-                    module: ModuleKind.CommonJS,
-                }
-            });
-        });
-
-        it("can load multiple rules from a single extension", () => {
-            test({
-                "main.ts": `interface Foo {b;}
-                interface Bar {a;}
-                const f: "foo" = "foo";
-                let b: "bar" = "bar";`,
-            }, {
-                availableExtensions: ["test-multi-extension"],
-                expectedDiagnostics: ["test-multi-extension[IsNamedFoo]", "test-multi-extension[IsNamedBar]", "test-multi-extension[IsValueFoo]", "test-multi-extension[IsValueFoo]", "test-multi-extension[IsValueBar]", "test-multi-extension[IsValueBar]"],
-                compilerOptions: {
-                    extensions: ["test-multi-extension"],
-                    module: ModuleKind.CommonJS,
-                }
-            });
-        });
-
-        it("can error when it fails to load a lint rule", () => {
-            test({
-                "main.ts": `console.log("Hello, world!");`,
-            }, {
-                availableExtensions: [],
-                expectedDiagnostics: [6151, 6151],
-                compilerOptions: {
-                    extensions: ["test-syntactic-lint", "test-semantic-lint"],
-                    module: ModuleKind.CommonJS,
-                }
-            });
-        });
-
-<<<<<<< HEAD
-        it("can load language service rules and add program diagnostics", () => {
-            test({
-                "main.ts": "console.log('Did you know? The empty string is falsey.')"
-            }, {
-                availableExtensions: ["test-language-service"],
-                expectedDiagnostics: ["test-plugin-loaded"],
-                compilerOptions: {
-                    extensions: ["test-language-service"],
-                    module: ModuleKind.CommonJS,
-                }
-            }, languageServiceCompile);
-        });
-
-        const atotcFile = getCanonicalFileName("atotc.ts");
-        const atotcText = `
-It was the best of times, it was the worst of times,
-it was the age of wisdom, it was the age of foolishness,
-it was the epoch of belief, it was the epoch of incredulity,
-it was the season of Light, it was the season of Darkness,
-it was the spring of hope, it was the winter of despair,
-we had everything before us, we had nothing before us,
-we were all going direct to Heaven, we were all going direct
-the other way--in short, the period was so far like the present
-period, that some of its noisiest authorities insisted on its
-being received, for good or for evil, in the superlative degree
-of comparison only.
-`;
-        const testDummyLS = (service: LanguageService) => {
-            assert.deepEqual(service.getEncodedSyntacticClassifications(atotcFile, {start: 0, length: 24}),
-                {spans: [0, 24, ClassificationType.text], endOfLineState: EndOfLineState.None},
-                "Syntactic classifications did not match!");
-            assert.deepEqual(service.getEncodedSemanticClassifications(atotcFile, {start: 24, length: 42}),
-                {spans: [24, 42, ClassificationType.moduleName], endOfLineState: EndOfLineState.None},
-                "Semantic classifications did not match!");
-            assert.deepEqual(service.getCompletionsAtPosition(atotcFile, 0), {
-                isMemberCompletion: false,
-                isNewIdentifierLocation: false,
-                entries: [{name: atotcFile, kind: 0, kindModifiers: 0, sortText: atotcFile}]
-            }, "Completions did not match!");
-            assert.deepEqual(service.getCompletionEntryDetails(atotcFile, 0, "first"), {
-                name: atotcFile,
-                kind: (0).toString(),
-                kindModifiers: "first",
-                displayParts: [],
-                documentation: [],
-            }, "Completion details did not match!");
-            assert.deepEqual(service.getQuickInfoAtPosition(atotcFile, 0), {}, "Quick info did not match!");
-            assert.deepEqual(service.getNameOrDottedNameSpan(atotcFile, 0, 0), {}, "Name or dotted span info did not match!");
-            assert.deepEqual(service.getBreakpointStatementAtPosition(atotcFile, 0), {}, "Breakpoint statement info did not match!");
-            assert.deepEqual(service.getSignatureHelpItems(atotcFile, 0), {}, "Signature help items did not match!");
-            assert.deepEqual(service.getRenameInfo(atotcFile, 0), {}, "Rename info did not match!");
-            assert.deepEqual(service.findRenameLocations(atotcFile, 0, false, false), {}, "Rename locations did not match!");
-            assert.deepEqual(service.getDefinitionAtPosition(atotcFile, 0), {}, "Definition info did not match!");
-            assert.deepEqual(service.getTypeDefinitionAtPosition(atotcFile, 0), {}, "Type definition info did not match!");
-            assert.deepEqual(service.getReferencesAtPosition(atotcFile, 0), {}, "References did not match!");
-            assert.deepEqual(service.findReferences(atotcFile, 0), {}, "Find references did not match!");
-            assert.deepEqual(service.getDocumentHighlights(atotcFile, 0, []), {}, "Document highlights did not match!");
-            assert.deepEqual(service.getNavigateToItems(atotcFile), {}, "NavTo items did not match!");
-            assert.deepEqual(service.getNavigationBarItems(atotcFile), {}, "NavBar items did not match!");
-            assert.deepEqual(service.getOutliningSpans(atotcFile), {}, "Outlining spans did not match!");
-            assert.deepEqual(service.getTodoComments(atotcFile, []), {}, "Todo comments did not match!");
-            assert.deepEqual(service.getBraceMatchingAtPosition(atotcFile, 0), {}, "Brace positions did not match!");
-            assert.deepEqual(service.getIndentationAtPosition(atotcFile, 0, {} as EditorOptions), {}, "Indentation positions did not match!");
-            assert.deepEqual(service.getFormattingEditsForRange(atotcFile, 0, 1, {} as FormatCodeOptions), {}, "Range edits did not match!");
-            assert.deepEqual(service.getFormattingEditsForDocument(atotcFile, {} as FormatCodeOptions), {}, "Document edits did not match!");
-            assert.deepEqual(service.getFormattingEditsAfterKeystroke(atotcFile, 0, "q", {} as FormatCodeOptions), {}, "Keystroke edits did not match!");
-            assert.deepEqual(service.getDocCommentTemplateAtPosition(atotcFile, 0), {}, "Doc comment template did not match!");
-        };
-
-        it("can override all language service functionality", () => {
-            test({
-                [atotcFile]: atotcText
-            }, {
-                availableExtensions: ["test-service-overrides"],
-                expectedDiagnostics: ["program-diagnostics-replaced", "semantic-diagnostics-replaced", "syntactic-diagnostics-replaced"],
-                compilerOptions: {
-                    extensions: ["test-service-overrides"],
-                    module: ModuleKind.CommonJS,
-                }
-            }, languageServiceCompile, testDummyLS);
-        });
-
-        it("can filter all language service functionality", () => {
-            test({
-                [atotcFile]: atotcText
-            }, {
-                availableExtensions: ["test-service-filters"],
-                expectedDiagnostics: ["program-diagnostics-replaced", "semantic-diagnostics-replaced", "syntactic-diagnostics-replaced"],
-                compilerOptions: {
-                    extensions: ["test-service-filters"],
-                    module: ModuleKind.CommonJS,
-                }
-            }, languageServiceCompile, testDummyLS);
-        });
-
-        it("can filter without altering functionality", () => {
-            test({
-                ["main.ts"]: "console.log('Hello, test.') -"
-            }, {
-                availableExtensions: ["test-service-passthru"],
-                expectedDiagnostics: [2362, 1109],
-                compilerOptions: {
-                    extensions: ["test-service-passthru"],
-                    module: ModuleKind.CommonJS,
-                }
-            }, languageServiceCompile);
-        });
-
-        it("can filter and mutate while chaining plugins", () => {
-            test({
-                ["main.ts"]: "console.log('Hello, test.') -"
-            }, {
-                availableExtensions: ["test-service-chain"],
-                expectedDiagnostics: ["program-diagnostics-mutated", "semantic-diagnostics-mutated", "syntactic-diagnostics-mutated", 2362, 1109],
-                compilerOptions: {
-                    extensions: ["test-service-chain"],
-                    module: ModuleKind.CommonJS,
-                }
-            }, languageServiceCompile);
-        });
-
-        it("can run all lint plugins in the language service", () => {
-            test({
-                "main.ts": `console.log("Hello, world!");`,
-            }, {
-                availableExtensions: ["test-syntactic-lint"],
-                expectedDiagnostics: [],
-                compilerOptions: {
-                    extensions: ["test-syntactic-lint"],
-                    module: ModuleKind.CommonJS,
-                }
-            }, languageServiceCompile);
-
-            test({
-                "main.ts": `interface Foo {a; b;}`,
-            }, {
-                availableExtensions: ["test-syntactic-lint"],
-                expectedDiagnostics: ["test-syntactic-lint"],
-                compilerOptions: {
-                    extensions: ["test-syntactic-lint"],
-                    module: ModuleKind.CommonJS,
-                }
-            }, languageServiceCompile);
-
-            test({
-                "main.ts": `console.log("Hello, world!");`,
-            }, {
-                availableExtensions: ["test-semantic-lint"],
-                expectedDiagnostics: [],
-                compilerOptions: {
-                    extensions: ["test-semantic-lint"],
-                    module: ModuleKind.CommonJS,
-                }
-            }, languageServiceCompile);
-
-            test({
-                "main.ts": `const s: "foo" = "foo";`,
-            }, {
-                availableExtensions: ["test-semantic-lint"],
-                expectedDiagnostics: ["test-semantic-lint", "test-semantic-lint"],
-                compilerOptions: {
-                    extensions: ["test-semantic-lint"],
-                    module: ModuleKind.CommonJS,
-                }
-            }, languageServiceCompile);
-
-            test({
-                "main.ts": `console.log("Hello, world!");`,
-            }, {
-                availableExtensions: ["test-syntactic-lint", "test-semantic-lint"],
-                expectedDiagnostics: [],
-                compilerOptions: {
-                    extensions: ["test-syntactic-lint", "test-semantic-lint"],
-                    module: ModuleKind.CommonJS,
-                }
-            }, languageServiceCompile);
-
-            test({
-                "main.ts": `const s: "foo" = "foo";`,
-            }, {
-                availableExtensions: ["test-syntactic-lint", "test-semantic-lint"],
-                expectedDiagnostics: ["test-semantic-lint", "test-semantic-lint"],
-                compilerOptions: {
-                    extensions: ["test-syntactic-lint", "test-semantic-lint"],
-                    module: ModuleKind.CommonJS,
-                }
-            }, languageServiceCompile);
-
-            test({
-                "main.ts": `interface Foo {a; b;}`,
-            }, {
-                availableExtensions: ["test-syntactic-lint", "test-semantic-lint"],
-                expectedDiagnostics: ["test-syntactic-lint"],
-                compilerOptions: {
-                    extensions: ["test-syntactic-lint", "test-semantic-lint"],
-                    module: ModuleKind.CommonJS,
-                }
-            }, languageServiceCompile);
-
-            test({
-                "main.ts": `interface Foo {a; b;}
-                const s: "foo" = "foo";`,
-            }, {
-                availableExtensions: ["test-syntactic-lint", "test-semantic-lint"],
-                expectedDiagnostics: ["test-syntactic-lint", "test-semantic-lint", "test-semantic-lint"],
-                compilerOptions: {
-                    extensions: ["test-syntactic-lint", "test-semantic-lint"],
-                    module: ModuleKind.CommonJS,
-                }
-            }, languageServiceCompile);
-
-            test({
-                "main.ts": `interface Foo {a; b;}`,
-            }, {
-                availableExtensions: ["test-extension-arguments"],
-                expectedDiagnostics: ["test-extension-arguments", "test-extension-arguments"],
-                compilerOptions: {
-                    extensions: {
-                        "test-extension-arguments": ["a", "b"]
-                    },
-                    module: ModuleKind.CommonJS,
-                }
-            }, languageServiceCompile);
-
-            test({
-                "main.ts": `interface Foo {b;}
-                interface Bar {a;}
-                const f: "foo" = "foo";
-                let b: "bar" = "bar";`,
-            }, {
-                availableExtensions: ["test-multi-extension"],
-                expectedDiagnostics: ["test-multi-extension[IsNamedFoo]", "test-multi-extension[IsNamedBar]", "test-multi-extension[IsValueFoo]", "test-multi-extension[IsValueFoo]", "test-multi-extension[IsValueBar]", "test-multi-extension[IsValueBar]"],
-                compilerOptions: {
-                    extensions: ["test-multi-extension"],
-                    module: ModuleKind.CommonJS,
-                }
-            }, languageServiceCompile);
-
-            test({
-                "main.ts": `console.log("Hello, world!");`,
-            }, {
-                availableExtensions: [],
-                expectedDiagnostics: [6151, 6151],
-                compilerOptions: {
-                    extensions: ["test-syntactic-lint", "test-semantic-lint"],
-                    module: ModuleKind.CommonJS,
-                }
-            }, languageServiceCompile);
-=======
-        it("can handle multiple diagnostics from a single rule", () => {
-            test({
-                "main.ts": `
-const foo = 3;
-const bar = 4;
-const x = 3 * 4;              
-                `,
-            }, {
-                availableExtensions: ["test-multierrors"],
-                expectedDiagnostics: ["test-multierrors(FOO)", "test-multierrors[NoShortNames](SHORT)", "test-multierrors(BAR)", "test-multierrors[NoShortNames](SHORT)", "test-multierrors[NoShortNames](SINGLE)"],
-                compilerOptions: {
-                    extensions: ["test-multierrors"],
-                    module: ModuleKind.CommonJS,
-                }
-            });
-        });
-
-        it("sucessfully handles all six avalable error method overloads", () => {
-            test({
-                "main.ts": `console.log('Hello, world!')`,
-            }, {
-                availableExtensions: ["test-errors"],
-                expectedDiagnostics: ["test-errors", "test-errors[Throws2](THROWS2)", "test-errors[Throws3](THROWS3)", "test-errors[Throws5]", "test-errors[Throws4](THROWS4)", "test-errors[Throws6]"],
-                compilerOptions: {
-                    extensions: ["test-errors"],
-                    module: ModuleKind.CommonJS,
-                }
-            });
->>>>>>> 2c15bb33
-        });
-    });
-}
+/// <reference path="..\..\..\src\harness\harness.ts" />
+
+namespace ts {
+    describe("Extension API", () => {
+
+        function prettyPrintDiagnostic(diagnostic: Diagnostic): string {
+            const message = flattenDiagnosticMessageText(diagnostic.messageText, "\n");
+            if (diagnostic.file) {
+                const { line, character } = diagnostic.file.getLineAndCharacterOfPosition(diagnostic.start);
+                return `${diagnostic.file.fileName} (${line + 1},${character + 1}): ${message}`;
+            }
+            else {
+                return `!!!${message}`;
+            }
+        }
+
+        function checkDiagnostics(diagnostics: Diagnostic[], expectedDiagnosticCodes?: (number | string)[]) {
+            if (!expectedDiagnosticCodes) {
+                return;
+            }
+
+            for (let i = 0; i < expectedDiagnosticCodes.length; i++) {
+                assert.equal(expectedDiagnosticCodes[i], diagnostics[i] && diagnostics[i].code, `Could not find expeced diagnostic: (expected) [${expectedDiagnosticCodes.toString()}] vs (actual) [${map(diagnostics, d => d.code).toString()}]. First diagnostic: ${prettyPrintDiagnostic(diagnostics[0])}`);
+            }
+            if (expectedDiagnosticCodes.length === 0 && diagnostics.length) {
+                throw new Error(`Unexpected diagnostic (${map(diagnostics, d => d.code).toString()}): ${prettyPrintDiagnostic(diagnostics[0])}`);
+            }
+            assert.equal(diagnostics.length, expectedDiagnosticCodes.length, "Resuting diagnostics count does not match expected");
+        }
+
+        interface ExtensionTestOptions {
+            compilerOptions: CompilerOptions;
+            availableExtensions: string[];
+            expectedDiagnostics: (number | string)[];
+        }
+
+        const {content: libContent} = Harness.getDefaultLibraryFile(Harness.IO);
+        const tsLibContents = Harness.IO.readFile("built/local/typescript_standalone.d.ts");
+        const virtualLib: Map<string> = {
+            "/lib/lib.d.ts": libContent,
+            "/lib/typescript.d.ts": tsLibContents
+        };
+
+        let virtualFs: Map<string> = {};
+
+        const innerCanonicalName = createGetCanonicalFileName(true);
+        const getCanonicalFileName = (fileName: string) => toPath(fileName, "/", innerCanonicalName);
+
+        function loadSetIntoFsAt(set: Map<string>, prefix: string) {
+            // Load a fileset at the given location, but exclude the /lib/ dir from the added set
+            forEachKey(set, key => startsWith(key, "/lib/") ? void 0 : void (virtualFs[getCanonicalFileName(prefix + key)] = set[key]));
+        }
+
+        function loadSetIntoFs(set: Map<string>) {
+            forEachKey(set, key => void (virtualFs[getCanonicalFileName(key)] = set[key]));
+        }
+
+        const mockHost: CompilerHost = {
+            useCaseSensitiveFileNames() { return true; },
+            getNewLine() { return "\n"; },
+            readFile(path) { return virtualFs[mockHost.getCanonicalFileName(path)]; },
+            writeFile(path, content, foo, bar, baz) {
+                virtualFs[mockHost.getCanonicalFileName(path)] = content;
+            },
+            fileExists(path) {
+                return !!virtualFs[mockHost.getCanonicalFileName(path)];
+            },
+            directoryExists(path) {
+                const fullPath = mockHost.getCanonicalFileName(path);
+                return forEach(getKeys(virtualFs), key => startsWith(key, fullPath));
+            },
+            getCurrentDirectory(): string { return "/"; },
+            getSourceFile(path, languageVersion, onError): SourceFile {
+                const fullPath = mockHost.getCanonicalFileName(path);
+                return createSourceFile(fullPath, virtualFs[fullPath], languageVersion);
+            },
+            getDefaultLibLocation() {
+                return "/lib/";
+            },
+            getDefaultLibFileName(options) {
+                return combinePaths(mockHost.getDefaultLibLocation(), getDefaultLibFileName(options));
+            },
+            getCanonicalFileName,
+            getDirectories(path) {
+                path = mockHost.getCanonicalFileName(path);
+                return filter(map(filter(getKeys(virtualFs),
+                    fullpath => startsWith(fullpath, path) && fullpath.substr(path.length, 1) === "/"),
+                        fullpath => fullpath.substr(path.length + 1).indexOf("/") >= 0 ? fullpath.substr(0, 1 + path.length + fullpath.substr(path.length + 1).indexOf("/")) : fullpath),
+                            fullpath => fullpath.lastIndexOf(".") === -1);
+            },
+            loadExtension(path) {
+                const fullPath = mockHost.getCanonicalFileName(path);
+                const m = { exports: {} };
+                ((module, exports, require) => { eval(virtualFs[fullPath]); })(
+                    m,
+                    m.exports,
+                    (name: string) => {
+                        return mockHost.loadExtension(
+                            mockHost.getCanonicalFileName(
+                                resolveModuleName(name, fullPath, { module: ts.ModuleKind.CommonJS }, mockHost, true).resolvedModule.resolvedFileName
+                            )
+                        );
+                    }
+                );
+                return m.exports;
+            },
+            trace(s) {
+                console.log(s);
+            }
+        };
+
+        function makeMockLSHost(files: string[], options: CompilerOptions): LanguageServiceHost {
+            files = filter(files, file => !endsWith(file, ".json"));
+            return {
+                getCompilationSettings: () => options,
+                getScriptFileNames: () => files,
+                getScriptVersion(fileName) {
+                    return "1";
+                },
+                getScriptSnapshot(fileName): IScriptSnapshot {
+                    const fileContents = virtualFs[getCanonicalFileName(fileName)];
+                    if (!fileContents) return;
+                    return ScriptSnapshot.fromString(fileContents);
+                },
+                getCurrentDirectory() {
+                    return "";
+                },
+                getDefaultLibFileName() {
+                    return "/lib/lib.d.ts";
+                },
+                loadExtension(path) {
+                    const fullPath = getCanonicalFileName(path);
+                    const m = {exports: {}};
+                    ((module, exports, require) => { eval(virtualFs[fullPath]); })(
+                        m,
+                        m.exports,
+                        (name: string) => {
+                            return this.loadExtension(
+                                getCanonicalFileName(
+                                    resolveModuleName(name, fullPath, {module: ModuleKind.CommonJS}, mockHost, true).resolvedModule.resolvedFileName
+                                )
+                            );
+                        }
+                    );
+                    return m.exports;
+                },
+                trace(s) {
+                    console.log(s);
+                }
+            };
+        };
+
+        const extensionAPI: Map<string> = {
+            "package.json": `{
+  "name": "typescript-plugin-api",
+  "version": "1.0.0",
+  "description": "",
+  "main": "index.js",
+  "author": "",
+  "types": "index.d.ts"
+}`,
+            "index.ts": `
+import * as tsi from "typescript";
+
+export abstract class SyntacticLintWalker implements tsi.LintWalker {
+    static "extension-kind": tsi.ExtensionKind.SyntacticLint = "syntactic-lint";
+    protected ts: typeof tsi;
+    protected args: any;
+    protected host: tsi.CompilerHost;
+    protected program: tsi.Program;
+    constructor(state: {ts: typeof tsi, args: any, host: tsi.CompilerHost, program: tsi.Program}) {
+        this.ts = state.ts;
+        this.args = state.args;
+        this.host = state.host;
+        this.program = state.program;
+    }
+    abstract visit(node: tsi.Node, stop: tsi.LintStopMethod, error: tsi.LintErrorMethod): void;
+}
+
+export abstract class SemanticLintWalker implements tsi.LintWalker {
+    static "extension-kind": tsi.ExtensionKind.SemanticLint = "semantic-lint";
+    protected ts: typeof tsi;
+    protected args: any;
+    protected host: tsi.CompilerHost;
+    protected program: tsi.Program;
+    protected checker: tsi.TypeChecker;
+    constructor(state: {ts: typeof tsi, args: any, host: tsi.CompilerHost, program: tsi.Program, checker: tsi.TypeChecker}) {
+        this.ts = state.ts;
+        this.args = state.args;
+        this.host = state.host;
+        this.program = state.program;
+        this.checker = state.checker;
+    }
+    abstract visit(node: tsi.Node, stop: tsi.LintStopMethod, error: tsi.LintErrorMethod): void;
+}
+
+export abstract class LanguageServiceProvider implements tsi.LanguageServiceProvider {
+    static "extension-kind": tsi.ExtensionKind.LanguageService = "language-service";
+    protected ts: typeof tsi;
+    protected args: any;
+    protected host: tsi.LanguageServiceHost;
+    protected service: tsi.LanguageService;
+    protected registry: tsi.DocumentRegistry;
+    constructor(state: {ts: typeof tsi, args: any, host: tsi.LanguageServiceHost, service: tsi.LanguageService, registry: tsi.DocumentRegistry}) {
+        this.ts = state.ts;
+        this.args = state.args;
+        this.host = state.host;
+        this.service = state.service;
+        this.registry = state.registry;
+    }
+}
+`
+        };
+        // Compile extension API once (generating .d.ts and .js)
+
+        function languageServiceCompile(typescriptFiles: string[], options: CompilerOptions, additionalVerifiers?: (service: LanguageService) => void): Diagnostic[] {
+            options.allowJs = true;
+            options.noEmit = true;
+            const service = createLanguageService(makeMockLSHost(getKeys(virtualFs), options));
+
+            if (additionalVerifiers) {
+                additionalVerifiers(service);
+            }
+
+            const diagnostics = concatenate(concatenate(
+                service.getProgramDiagnostics(),
+                flatten(map(typescriptFiles, fileName => service.getSyntacticDiagnostics(getCanonicalFileName(fileName))))),
+                flatten(map(typescriptFiles, fileName => service.getSemanticDiagnostics(getCanonicalFileName(fileName)))));
+
+            return sortAndDeduplicateDiagnostics(diagnostics);
+        }
+
+        type VirtualCompilationFunction = (files: string[], options: CompilerOptions, additionalVerifiers?: () => void) => Diagnostic[];
+
+        function programCompile(typescriptFiles: string[], options: CompilerOptions): Diagnostic[] {
+            const program = createProgram(typescriptFiles, options, mockHost);
+            program.emit();
+
+            return ts.getPreEmitDiagnostics(program);
+        }
+
+        function compile(fileset: Map<string>, options: ts.CompilerOptions, compileFunc: VirtualCompilationFunction, additionalVerifiers?: () => void): Diagnostic[] {
+            loadSetIntoFs(virtualLib);
+            loadSetIntoFs(fileset);
+
+            const typescriptFiles = filter(getKeys(fileset), name => endsWith(name, ".ts"));
+            return compileFunc(typescriptFiles, options, additionalVerifiers);
+        }
+
+        function buildMap(compileFunc: VirtualCompilationFunction, map: Map<string>, out: Map<string>, compilerOptions?: CompilerOptions, shouldError?: boolean, additionalVerifiers?: () => void): Diagnostic[] {
+            const diagnostics = compile(map, compilerOptions ? compilerOptions : { module: ModuleKind.CommonJS, declaration: true }, compileFunc, additionalVerifiers);
+            if (shouldError && diagnostics && diagnostics.length) {
+                for (let i = 0; i < diagnostics.length; i++) {
+                    console.log(prettyPrintDiagnostic(diagnostics[i]));
+                }
+                throw new Error("Compiling test harness extension API code resulted in errors.");
+            }
+            copyMap(virtualFs, out);
+            virtualFs = {};
+            return diagnostics;
+        }
+        buildMap(programCompile, extensionAPI, extensionAPI, { module: ModuleKind.CommonJS, declaration: true, baseUrl: ".", paths: { "typescript": ["/lib/typescript.d.ts"] } }, /*shouldError*/true);
+
+        const extensions: Map<Map<string>> = {
+            "test-syntactic-lint": {
+                "package.json": `{
+  "name": "test-syntactic-lint",
+  "version": "1.0.0",
+  "description": "",
+  "main": "index.js",
+  "author": ""
+}`,
+                "index.ts": `
+import {SyntacticLintWalker} from "typescript-plugin-api";
+
+export default class IsNamedFoo extends SyntacticLintWalker {
+    constructor(state) { super(state); }
+    visit(node, stop, error) {
+        if (node.kind === this.ts.SyntaxKind.Identifier) {
+            if (node.text.toLowerCase() === "foo") {
+                error("Identifier 'foo' is forbidden.", node);
+            }
+        }
+    }
+}
+`,
+            },
+            "test-semantic-lint": {
+                "package.json": `{
+  "name": "test-semantic-lint",
+  "version": "1.0.0",
+  "description": "",
+  "main": "main.js",
+  "author": ""
+}`,
+                "main.ts": `
+import {SemanticLintWalker} from "typescript-plugin-api";
+
+export default class IsValueFoo extends SemanticLintWalker {
+    constructor(state) { super(state); }
+    visit(node, stop, error) {
+        const type = this.checker.getTypeAtLocation(node);
+        if (type.flags & this.ts.TypeFlags.StringLiteral) {
+            if (node.text === "foo") {
+                error("String literal type 'foo' is forbidden.", node);
+            }
+        }
+    }
+}
+`,
+            },
+            "test-extension-arguments": {
+                "package.json": `{
+  "name": "test-extension-arguments",
+  "version": "1.0.0",
+  "description": "",
+  "main": "index.js",
+  "author": ""
+}`,
+                "index.ts": `
+import {SyntacticLintWalker} from "typescript-plugin-api";
+
+export default class IsNamedX extends SyntacticLintWalker {
+    constructor(state) { super(state); }
+    visit(node, stop, error) {
+        if (node.kind === this.ts.SyntaxKind.Identifier) {
+            for (let i = 0; i<this.args.length; i++) {
+                if (node.text.toLowerCase() === this.args[i]) {
+                    error(\`Identifier \${this.args[i]} is forbidden.\`, node);
+                }
+            }
+        }
+    }
+}
+                `
+            },
+            "test-multi-extension": {
+                "package.json": `{
+  "name": "test-multi-extension",
+  "version": "1.0.0",
+  "description": "",
+  "main": "index.js",
+  "author": ""
+}`,
+                "index.ts": `
+import {SyntacticLintWalker, SemanticLintWalker} from "typescript-plugin-api";
+
+export class IsNamedFoo extends SyntacticLintWalker {
+    constructor(state) { super(state); }
+    visit(node, stop, error) {
+        if (node.kind === this.ts.SyntaxKind.Identifier) {
+            if (node.text.toLowerCase() === "foo") {
+                error("Identifier 'foo' is forbidden.", node);
+            }
+        }
+    }
+}
+
+export class IsNamedBar extends SyntacticLintWalker {
+    constructor(state) { super(state); }
+    visit(node, stop, error) {
+        if (node.kind === this.ts.SyntaxKind.Identifier) {
+            if (node.text.toLowerCase() === "bar") {
+                error("Identifier 'bar' is forbidden.", node);
+            }
+        }
+    }
+}
+
+export class IsValueFoo extends SemanticLintWalker {
+    constructor(state) { super(state); }
+    visit(node, stop, error) {
+        const type = this.checker.getTypeAtLocation(node);
+        if (type.flags & this.ts.TypeFlags.StringLiteral) {
+            if (node.text === "foo") {
+                error("String literal type 'foo' is forbidden.", node);
+            }
+        }
+    }
+}
+
+export class IsValueBar extends SemanticLintWalker {
+    constructor(state) { super(state); }
+    visit(node, stop, error) {
+        const type = this.checker.getTypeAtLocation(node);
+        if (type.flags & this.ts.TypeFlags.StringLiteral) {
+            if (node.text === "bar") {
+                error("String literal type 'bar' is forbidden.", node);
+            }
+        }
+    }
+}
+`
+            },
+            "test-language-service": {
+                "package.json": `{
+  "name": "test-language-service",
+  "version": "1.0.0",
+  "description": "",
+  "main": "index.js",
+  "author": ""
+}`,
+                "index.ts": `
+import {LanguageServiceProvider} from "typescript-plugin-api";
+
+export default class extends LanguageServiceProvider {
+    constructor(state) { super(state); }
+    getProgramDiagnosticsFilter(previous) {
+        previous.push({
+            file: undefined,
+            start: undefined,
+            length: undefined,
+            messageText: "Test language service plugin loaded!",
+            category: 2,
+            code: "test-plugin-loaded",
+        });
+        return previous;
+    }
+}
+`
+            },
+            "test-service-overrides": {
+                "package.json": `{
+  "name": "test-service-overrides",
+  "version": "1.0.0",
+  "description": "",
+  "main": "index.js",
+  "author": ""
+}`,
+                "index.ts": `
+import {LanguageServiceProvider} from "typescript-plugin-api";
+import * as ts from "typescript";
+
+export default class extends LanguageServiceProvider {
+    constructor(state) { super(state); }
+    getProgramDiagnostics() {
+        return [{
+            file: undefined,
+            start: undefined,
+            length: undefined,
+            messageText: "Program diagnostics replaced!",
+            category: 2,
+            code: "program-diagnostics-replaced",
+        }];
+    }
+    getSyntacticDiagnostics(fileName) {
+        return [{
+            file: undefined,
+            start: undefined,
+            length: undefined,
+            messageText: "Syntactic diagnostics replaced!",
+            category: 2,
+            code: "syntactic-diagnostics-replaced",
+        }];
+    }
+    getSemanticDiagnostics(fileName) {
+        return [{
+            file: undefined,
+            start: undefined,
+            length: undefined,
+            messageText: "Semantic diagnostics replaced!",
+            category: 2,
+            code: "semantic-diagnostics-replaced",
+        }];
+    }
+    getEncodedSyntacticClassifications(fileName, span) {
+        return {
+            spans: [span.start, span.length, this.ts.endsWith(fileName, "atotc.ts") ? this.ts.ClassificationType.text : this.ts.ClassificationType.comment],
+            endOfLineState: this.ts.EndOfLineState.None
+        };
+    }
+    getEncodedSemanticClassifications(fileName, span) {
+        return {
+            spans: [span.start, span.length, this.ts.endsWith(fileName, "atotc.ts") ? this.ts.ClassificationType.moduleName : this.ts.ClassificationType.comment],
+            endOfLineState: this.ts.EndOfLineState.None
+        };
+    }
+    getCompletionsAtPosition(fileName, position) {
+        return {
+            isMemberCompletion: false,
+            isNewIdentifierLocation: false,
+            entries: [{name: fileName, kind: 0, kindModifiers: 0, sortText: fileName}]
+        };
+    }
+    getCompletionEntryDetails(fileName, position, entryName) {
+        return {
+            name: fileName,
+            kind: position.toString(),
+            kindModifiers: entryName,
+            displayParts: [],
+            documentation: [],
+        };
+    }
+    getQuickInfoAtPosition(fileName, position) {
+        return {};
+    }
+    getNameOrDottedNameSpan(fileName, startPos, endPos) {
+        return {};
+    }
+    getBreakpointStatementAtPosition(fileName, position) {
+        return {};
+    }
+    getSignatureHelpItems(fileName, position) {
+        return {};
+    }
+    getRenameInfo(fileName, position) {
+        return {};
+    }
+    findRenameLocations(fileName, position, findInStrings, findInComments) {
+        return {};
+    }
+    getDefinitionAtPosition(fileName, position) {
+        return {};
+    }
+    getTypeDefinitionAtPosition(fileName, position) {
+        return {};
+    }
+    getReferencesAtPosition(fileName, position) {
+        return {};
+    }
+    findReferences(fileName, position) {
+        return {};
+    }
+    getDocumentHighlights(fileName, position, filesToSearch) {
+        return {};
+    }
+    getNavigateToItems(searchValue, maxResultCount) {
+        return {};
+    }
+    getNavigationBarItems(fileName) {
+        return {};
+    }
+    getOutliningSpans(fileName) {
+        return {};
+    }
+    getTodoComments(fileName, descriptors) {
+        return {};
+    }
+    getBraceMatchingAtPosition(fileName, position) {
+        return {};
+    }
+    getIndentationAtPosition(fileName, position, options) {
+        return {};
+    }
+    getFormattingEditsForRange(fileName, start, end, options) {
+        return {};
+    }
+    getFormattingEditsForDocument(fileName, options) {
+        return {};
+    }
+    getFormattingEditsAfterKeystroke(fileName, position, key, options) {
+        return {};
+    }
+    getDocCommentTemplateAtPosition(fileName, position) {
+        return {};
+    }
+}
+`
+            },
+            "test-service-filters": {
+                "package.json": `{
+  "name": "test-service-filters",
+  "version": "1.0.0",
+  "description": "",
+  "main": "index.js",
+  "author": ""
+}`,
+                "index.ts": `
+import {LanguageServiceProvider} from "typescript-plugin-api";
+
+import * as ts from "typescript";
+
+export default class extends LanguageServiceProvider {
+    constructor(state) { super(state); }
+    getProgramDiagnosticsFilter(previous) {
+        return [{
+            file: undefined,
+            start: undefined,
+            length: undefined,
+            messageText: "Program diagnostics replaced!",
+            category: 2,
+            code: "program-diagnostics-replaced",
+        }];
+    }
+    getSyntacticDiagnosticsFilter(fileName, previous) {
+        return [{
+            file: undefined,
+            start: undefined,
+            length: undefined,
+            messageText: "Syntactic diagnostics replaced!",
+            category: 2,
+            code: "syntactic-diagnostics-replaced",
+        }];
+    }
+    getSemanticDiagnosticsFilter(fileName, previous) {
+        return [{
+            file: undefined,
+            start: undefined,
+            length: undefined,
+            messageText: "Semantic diagnostics replaced!",
+            category: 2,
+            code: "semantic-diagnostics-replaced",
+        }];
+    }
+    getEncodedSyntacticClassificationsFilter(fileName, span, previous) {
+        return {
+            spans: [span.start, span.length, this.ts.endsWith(fileName, "atotc.ts") ? this.ts.ClassificationType.text : this.ts.ClassificationType.comment],
+            endOfLineState: this.ts.EndOfLineState.None
+        };
+    }
+    getEncodedSemanticClassificationsFilter(fileName, span, previous) {
+        return {
+            spans: [span.start, span.length, this.ts.endsWith(fileName, "atotc.ts") ? this.ts.ClassificationType.moduleName : this.ts.ClassificationType.comment],
+            endOfLineState: this.ts.EndOfLineState.None
+        };
+    }
+    getCompletionsAtPositionFilter(fileName, position, previous) {
+        return {
+            isMemberCompletion: false,
+            isNewIdentifierLocation: false,
+            entries: [{name: fileName, kind: 0, kindModifiers: 0, sortText: fileName}]
+        };
+    }
+    getCompletionEntryDetailsFilter(fileName, position, entryName, previous) {
+        return {
+            name: fileName,
+            kind: position.toString(),
+            kindModifiers: entryName,
+            displayParts: [],
+            documentation: [],
+        };
+    }
+    getQuickInfoAtPositionFilter(fileName, position, previous) {
+        return {};
+    }
+    getNameOrDottedNameSpanFilter(fileName, startPos, endPos, previous) {
+        return {};
+    }
+    getBreakpointStatementAtPositionFilter(fileName, position, previous) {
+        return {};
+    }
+    getSignatureHelpItemsFilter(fileName, position, previous) {
+        return {};
+    }
+    getRenameInfoFilter(fileName, position, previous) {
+        return {};
+    }
+    findRenameLocationsFilter(fileName, position, findInStrings, findInComments, previous) {
+        return {};
+    }
+    getDefinitionAtPositionFilter(fileName, position, previous) {
+        return {};
+    }
+    getTypeDefinitionAtPositionFilter(fileName, position, previous) {
+        return {};
+    }
+    getReferencesAtPositionFilter(fileName, position, previous) {
+        return {};
+    }
+    findReferencesFilter(fileName, position, previous) {
+        return {};
+    }
+    getDocumentHighlightsFilter(fileName, position, filesToSearch, previous) {
+        return {};
+    }
+    getNavigateToItemsFilter(searchValue, maxResultCount, previous) {
+        return {};
+    }
+    getNavigationBarItemsFilter(fileName, previous) {
+        return {};
+    }
+    getOutliningSpansFilter(fileName, previous) {
+        return {};
+    }
+    getTodoCommentsFilter(fileName, descriptors, previous) {
+        return {};
+    }
+    getBraceMatchingAtPositionFilter(fileName, position, previous) {
+        return {};
+    }
+    getIndentationAtPositionFilter(fileName, position, options, previous) {
+        return {};
+    }
+    getFormattingEditsForRangeFilter(fileName, start, end, options, previous) {
+        return {};
+    }
+    getFormattingEditsForDocumentFilter(fileName, options, previous) {
+        return {};
+    }
+    getFormattingEditsAfterKeystrokeFilter(fileName, position, key, options, previous) {
+        return {};
+    }
+    getDocCommentTemplateAtPositionFilter(fileName, position, previous) {
+        return {};
+    }
+}
+`
+            },
+            "test-service-passthru": {
+                "package.json": `{
+  "name": "test-service-passthru",
+  "version": "1.0.0",
+  "description": "",
+  "main": "index.js",
+  "author": ""
+}`,
+                "index.ts": `
+import {LanguageServiceProvider} from "typescript-plugin-api";
+
+export default class extends LanguageServiceProvider {
+    constructor(state) { super(state); }
+    getProgramDiagnosticsFilter(previous) {
+        return previous;
+    }
+    getSyntacticDiagnosticsFilter(fileName, previous) {
+        return previous;
+    }
+    getSemanticDiagnosticsFilter(fileName, previous) {
+        return previous;
+    }
+}
+`
+            },
+            "test-service-chain": {
+                "package.json": `{
+  "name": "test-service-chain",
+  "version": "1.0.0",
+  "description": "",
+  "main": "index.js",
+  "author": ""
+}`,
+                "index.ts": `
+import {LanguageServiceProvider} from "typescript-plugin-api";
+
+export class AddsDiagnostics extends LanguageServiceProvider {
+    constructor(state) { super(state); }
+    getProgramDiagnosticsFilter(previous) {
+        return previous.concat([{
+            file: undefined,
+            start: undefined,
+            length: undefined,
+            messageText: "Program diagnostics amended!",
+            category: 2,
+            code: "program-diagnostics-amended",
+        }]);
+    }
+    getSyntacticDiagnosticsFilter(fileName, previous) {
+        return previous.concat([{
+            file: undefined,
+            start: undefined,
+            length: undefined,
+            messageText: "Syntactic diagnostics amended!",
+            category: 2,
+            code: "syntactic-diagnostics-amended",
+        }]);
+    }
+    getSemanticDiagnosticsFilter(fileName, previous) {
+        return previous.concat([{
+            file: undefined,
+            start: undefined,
+            length: undefined,
+            messageText: "Semantic diagnostics amended!",
+            category: 2,
+            code: "semantic-diagnostics-amended",
+        }]);
+    }
+}
+
+// Since this is exported second, it should be second in the chain. Probably.
+// This is honestly dependent on js host key ordering 
+export class MutatesAddedDiagnostics extends LanguageServiceProvider {
+    constructor(state) { super(state); }
+    getProgramDiagnosticsFilter(previous) {
+        return previous.map(prev => prev.code === "program-diagnostics-amended" ? {
+            file: undefined,
+            start: undefined,
+            length: undefined,
+            messageText: "Program diagnostics mutated!",
+            category: 2,
+            code: "program-diagnostics-mutated",
+        } : prev);
+    }
+    getSyntacticDiagnosticsFilter(fileName, previous) {
+        return previous.map(prev => prev.code === "syntactic-diagnostics-amended" ? {
+            file: undefined,
+            start: undefined,
+            length: undefined,
+            messageText: "Syntactic diagnostics mutated!",
+            category: 2,
+            code: "syntactic-diagnostics-mutated",
+        } : prev);
+    }
+    getSemanticDiagnosticsFilter(fileName, previous) {
+        return previous.map(prev => prev.code === "semantic-diagnostics-amended" ? {
+            file: undefined,
+            start: undefined,
+            length: undefined,
+            messageText: "Semantic diagnostics mutated!",
+            category: 2,
+            code: "semantic-diagnostics-mutated",
+        } : prev);
+    }
+}
+`
+            },
+            "test-multierrors": {
+                "package.json": `{
+  "name": "test-multierrors",
+  "version": "1.0.0",
+  "description": "",
+  "main": "index.js",
+  "author": ""
+}`,
+                "index.ts": `
+import {SyntacticLintWalker} from "typescript-plugin-api";
+
+export default class IsNamedFooOrBar extends SyntacticLintWalker {
+    constructor(state) { super(state); }
+    visit(node, stop, error) {
+        if (node.kind === this.ts.SyntaxKind.Identifier) {
+            if (node.text.toLowerCase() === "foo") {
+                error("FOO", "Identifier 'foo' is forbidden.", node);
+            }
+            if (node.text.toLowerCase() === "bar") {
+                error("BAR", "Identifier 'bar' is forbidden.", node);
+            }
+        }
+    }
+}
+
+export class NoShortNames extends SyntacticLintWalker {
+    constructor(state) { super(state); }
+    visit(node, stop, error) {
+        if (node.kind === this.ts.SyntaxKind.Identifier) {
+            if (node.text.length == 1) {
+                error("SINGLE", "Single character identifiers are forbidden", node);
+            }
+            else if (node.text.length <= 3) {
+                error("SHORT", "Short identifiers are forbidden.", node);
+            }
+        }
+    }
+}
+`
+            },
+            "test-errors": {
+                "package.json": `{
+  "name": "test-errors",
+  "version": "1.0.0",
+  "description": "",
+  "main": "index.js",
+  "author": ""
+}`,
+                "index.ts": `
+import {SyntacticLintWalker} from "typescript-plugin-api";
+
+export default class Throws extends SyntacticLintWalker {
+    constructor(state) { super(state); }
+    visit(node, stop, error) {
+        error("Not allowed.");
+        stop();
+    }
+}
+
+export class Throws2 extends SyntacticLintWalker {
+    constructor(state) { super(state); }
+    visit(node, stop, error) {
+        error("THROWS2", "Not allowed.");
+        stop();
+    }
+}
+
+export class Throws3 extends SyntacticLintWalker {
+    constructor(state) { super(state); }
+    visit(node, stop, error) {
+        error("THROWS3", "Not allowed.", node);
+        stop();
+    }
+}
+
+export class Throws4 extends SyntacticLintWalker {
+    constructor(state) { super(state); }
+    visit(node, stop, error) {
+        error("THROWS4", "Not allowed.", 0, 10);
+        stop();
+    }
+}
+
+export class Throws5 extends SyntacticLintWalker {
+    constructor(state) { super(state); }
+    visit(node, stop, error) {
+        error("Not allowed.", node);
+        stop();
+    }
+}
+
+export class Throws6 extends SyntacticLintWalker {
+    constructor(state) { super(state); }
+    visit(node, stop, error) {
+        error("Not allowed.", 0, 10);
+        stop();
+    }
+}
+`,
+            },
+        };
+
+        // Compile each extension once with the extension API in its node_modules folder (also generating .d.ts and .js)
+        forEachKey(extensions, extName => {
+            loadSetIntoFsAt(extensionAPI, "/node_modules/typescript-plugin-api");
+            buildMap(programCompile, extensions[extName], extensions[extName], { module: ModuleKind.CommonJS, declaration: true, experimentalDecorators: true, baseUrl: "/", paths: { "typescript": ["lib/typescript.d.ts"] } }, /*shouldError*/true);
+        });
+
+        /**
+         * Setup a new test, where all extensions specified in the options hash are available in a node_modules folder, alongside the extension API
+         */
+        function test(sources: Map<string>, options: ExtensionTestOptions, compileFunc: VirtualCompilationFunction = programCompile, additionalVerifiers?: (...args: any[]) => void) {
+            forEach(options.availableExtensions, ext => loadSetIntoFsAt(extensions[ext], `/node_modules/${ext}`));
+            const diagnostics = buildMap(compileFunc, sources, sources, options.compilerOptions, /*shouldError*/false, additionalVerifiers);
+            checkDiagnostics(diagnostics, options.expectedDiagnostics);
+        }
+
+        it("can load syntactic lint extensions", () => {
+            test({
+                "main.ts": `console.log("Hello, world!");`,
+            }, {
+                availableExtensions: ["test-syntactic-lint"],
+                expectedDiagnostics: [],
+                compilerOptions: {
+                    extensions: ["test-syntactic-lint"],
+                    module: ModuleKind.CommonJS,
+                }
+            });
+
+            test({
+                "main.ts": `interface Foo {a; b;}`,
+            }, {
+                availableExtensions: ["test-syntactic-lint"],
+                expectedDiagnostics: ["test-syntactic-lint"],
+                compilerOptions: {
+                    extensions: ["test-syntactic-lint"],
+                    module: ModuleKind.CommonJS,
+                }
+            });
+        });
+
+        it("can load semantic lint extensions", () => {
+            test({
+                "main.ts": `console.log("Hello, world!");`,
+            }, {
+                availableExtensions: ["test-semantic-lint"],
+                expectedDiagnostics: [],
+                compilerOptions: {
+                    extensions: ["test-semantic-lint"],
+                    module: ModuleKind.CommonJS,
+                }
+            });
+
+            test({
+                "main.ts": `const s: "foo" = "foo";`,
+            }, {
+                availableExtensions: ["test-semantic-lint"],
+                expectedDiagnostics: ["test-semantic-lint", "test-semantic-lint"],
+                compilerOptions: {
+                    extensions: ["test-semantic-lint"],
+                    module: ModuleKind.CommonJS,
+                }
+            });
+        });
+
+        it("can load semantic & syntactic lint extensions simultaneously", () => {
+            test({
+                "main.ts": `console.log("Hello, world!");`,
+            }, {
+                availableExtensions: ["test-syntactic-lint", "test-semantic-lint"],
+                expectedDiagnostics: [],
+                compilerOptions: {
+                    extensions: ["test-syntactic-lint", "test-semantic-lint"],
+                    module: ModuleKind.CommonJS,
+                }
+            });
+
+            test({
+                "main.ts": `const s: "foo" = "foo";`,
+            }, {
+                availableExtensions: ["test-syntactic-lint", "test-semantic-lint"],
+                expectedDiagnostics: ["test-semantic-lint", "test-semantic-lint"],
+                compilerOptions: {
+                    extensions: ["test-syntactic-lint", "test-semantic-lint"],
+                    module: ModuleKind.CommonJS,
+                }
+            });
+
+            test({
+                "main.ts": `interface Foo {a; b;}`,
+            }, {
+                availableExtensions: ["test-syntactic-lint", "test-semantic-lint"],
+                expectedDiagnostics: ["test-syntactic-lint"],
+                compilerOptions: {
+                    extensions: ["test-syntactic-lint", "test-semantic-lint"],
+                    module: ModuleKind.CommonJS,
+                }
+            });
+
+            test({
+                "main.ts": `interface Foo {a; b;}
+                const s: "foo" = "foo";`,
+            }, {
+                availableExtensions: ["test-syntactic-lint", "test-semantic-lint"],
+                expectedDiagnostics: ["test-syntactic-lint", "test-semantic-lint", "test-semantic-lint"],
+                compilerOptions: {
+                    extensions: ["test-syntactic-lint", "test-semantic-lint"],
+                    module: ModuleKind.CommonJS,
+                }
+            });
+        });
+
+        it("can pass arguments to lint rules", () => {
+            test({
+                "main.ts": `interface Foo {a; b;}`,
+            }, {
+                availableExtensions: ["test-extension-arguments"],
+                expectedDiagnostics: ["test-extension-arguments", "test-extension-arguments"],
+                compilerOptions: {
+                    extensions: {
+                        "test-extension-arguments": ["a", "b"]
+                    },
+                    module: ModuleKind.CommonJS,
+                }
+            });
+        });
+
+        it("can load multiple rules from a single extension", () => {
+            test({
+                "main.ts": `interface Foo {b;}
+                interface Bar {a;}
+                const f: "foo" = "foo";
+                let b: "bar" = "bar";`,
+            }, {
+                availableExtensions: ["test-multi-extension"],
+                expectedDiagnostics: ["test-multi-extension[IsNamedFoo]", "test-multi-extension[IsNamedBar]", "test-multi-extension[IsValueFoo]", "test-multi-extension[IsValueFoo]", "test-multi-extension[IsValueBar]", "test-multi-extension[IsValueBar]"],
+                compilerOptions: {
+                    extensions: ["test-multi-extension"],
+                    module: ModuleKind.CommonJS,
+                }
+            });
+        });
+
+        it("can error when it fails to load a lint rule", () => {
+            test({
+                "main.ts": `console.log("Hello, world!");`,
+            }, {
+                availableExtensions: [],
+                expectedDiagnostics: [6151, 6151],
+                compilerOptions: {
+                    extensions: ["test-syntactic-lint", "test-semantic-lint"],
+                    module: ModuleKind.CommonJS,
+                }
+            });
+        });
+
+        it("can handle multiple diagnostics from a single rule", () => {
+            test({
+                "main.ts": `
+const foo = 3;
+const bar = 4;
+const x = 3 * 4;              
+                `,
+            }, {
+                availableExtensions: ["test-multierrors"],
+                expectedDiagnostics: ["test-multierrors(FOO)", "test-multierrors[NoShortNames](SHORT)", "test-multierrors(BAR)", "test-multierrors[NoShortNames](SHORT)", "test-multierrors[NoShortNames](SINGLE)"],
+                compilerOptions: {
+                    extensions: ["test-multierrors"],
+                    module: ModuleKind.CommonJS,
+                }
+            });
+        });
+
+        it("sucessfully handles all six avalable error method overloads", () => {
+            test({
+                "main.ts": `console.log('Hello, world!')`,
+            }, {
+                availableExtensions: ["test-errors"],
+                expectedDiagnostics: ["test-errors", "test-errors[Throws2](THROWS2)", "test-errors[Throws3](THROWS3)", "test-errors[Throws5]", "test-errors[Throws4](THROWS4)", "test-errors[Throws6]"],
+                compilerOptions: {
+                    extensions: ["test-errors"],
+                    module: ModuleKind.CommonJS,
+                }
+            });
+        });
+
+        it("can load language service rules and add program diagnostics", () => {
+            test({
+                "main.ts": "console.log('Did you know? The empty string is falsey.')"
+            }, {
+                availableExtensions: ["test-language-service"],
+                expectedDiagnostics: ["test-plugin-loaded"],
+                compilerOptions: {
+                    extensions: ["test-language-service"],
+                    module: ModuleKind.CommonJS,
+                }
+            }, languageServiceCompile);
+        });
+
+        const atotcFile = getCanonicalFileName("atotc.ts");
+        const atotcText = `
+It was the best of times, it was the worst of times,
+it was the age of wisdom, it was the age of foolishness,
+it was the epoch of belief, it was the epoch of incredulity,
+it was the season of Light, it was the season of Darkness,
+it was the spring of hope, it was the winter of despair,
+we had everything before us, we had nothing before us,
+we were all going direct to Heaven, we were all going direct
+the other way--in short, the period was so far like the present
+period, that some of its noisiest authorities insisted on its
+being received, for good or for evil, in the superlative degree
+of comparison only.
+`;
+        const testDummyLS = (service: LanguageService) => {
+            assert.deepEqual(service.getEncodedSyntacticClassifications(atotcFile, {start: 0, length: 24}),
+                {spans: [0, 24, ClassificationType.text], endOfLineState: EndOfLineState.None},
+                "Syntactic classifications did not match!");
+            assert.deepEqual(service.getEncodedSemanticClassifications(atotcFile, {start: 24, length: 42}),
+                {spans: [24, 42, ClassificationType.moduleName], endOfLineState: EndOfLineState.None},
+                "Semantic classifications did not match!");
+            assert.deepEqual(service.getCompletionsAtPosition(atotcFile, 0), {
+                isMemberCompletion: false,
+                isNewIdentifierLocation: false,
+                entries: [{name: atotcFile, kind: 0, kindModifiers: 0, sortText: atotcFile}]
+            }, "Completions did not match!");
+            assert.deepEqual(service.getCompletionEntryDetails(atotcFile, 0, "first"), {
+                name: atotcFile,
+                kind: (0).toString(),
+                kindModifiers: "first",
+                displayParts: [],
+                documentation: [],
+            }, "Completion details did not match!");
+            assert.deepEqual(service.getQuickInfoAtPosition(atotcFile, 0), {}, "Quick info did not match!");
+            assert.deepEqual(service.getNameOrDottedNameSpan(atotcFile, 0, 0), {}, "Name or dotted span info did not match!");
+            assert.deepEqual(service.getBreakpointStatementAtPosition(atotcFile, 0), {}, "Breakpoint statement info did not match!");
+            assert.deepEqual(service.getSignatureHelpItems(atotcFile, 0), {}, "Signature help items did not match!");
+            assert.deepEqual(service.getRenameInfo(atotcFile, 0), {}, "Rename info did not match!");
+            assert.deepEqual(service.findRenameLocations(atotcFile, 0, false, false), {}, "Rename locations did not match!");
+            assert.deepEqual(service.getDefinitionAtPosition(atotcFile, 0), {}, "Definition info did not match!");
+            assert.deepEqual(service.getTypeDefinitionAtPosition(atotcFile, 0), {}, "Type definition info did not match!");
+            assert.deepEqual(service.getReferencesAtPosition(atotcFile, 0), {}, "References did not match!");
+            assert.deepEqual(service.findReferences(atotcFile, 0), {}, "Find references did not match!");
+            assert.deepEqual(service.getDocumentHighlights(atotcFile, 0, []), {}, "Document highlights did not match!");
+            assert.deepEqual(service.getNavigateToItems(atotcFile), {}, "NavTo items did not match!");
+            assert.deepEqual(service.getNavigationBarItems(atotcFile), {}, "NavBar items did not match!");
+            assert.deepEqual(service.getOutliningSpans(atotcFile), {}, "Outlining spans did not match!");
+            assert.deepEqual(service.getTodoComments(atotcFile, []), {}, "Todo comments did not match!");
+            assert.deepEqual(service.getBraceMatchingAtPosition(atotcFile, 0), {}, "Brace positions did not match!");
+            assert.deepEqual(service.getIndentationAtPosition(atotcFile, 0, {} as EditorOptions), {}, "Indentation positions did not match!");
+            assert.deepEqual(service.getFormattingEditsForRange(atotcFile, 0, 1, {} as FormatCodeOptions), {}, "Range edits did not match!");
+            assert.deepEqual(service.getFormattingEditsForDocument(atotcFile, {} as FormatCodeOptions), {}, "Document edits did not match!");
+            assert.deepEqual(service.getFormattingEditsAfterKeystroke(atotcFile, 0, "q", {} as FormatCodeOptions), {}, "Keystroke edits did not match!");
+            assert.deepEqual(service.getDocCommentTemplateAtPosition(atotcFile, 0), {}, "Doc comment template did not match!");
+        };
+
+        it("can override all language service functionality", () => {
+            test({
+                [atotcFile]: atotcText
+            }, {
+                availableExtensions: ["test-service-overrides"],
+                expectedDiagnostics: ["program-diagnostics-replaced", "semantic-diagnostics-replaced", "syntactic-diagnostics-replaced"],
+                compilerOptions: {
+                    extensions: ["test-service-overrides"],
+                    module: ModuleKind.CommonJS,
+                }
+            }, languageServiceCompile, testDummyLS);
+        });
+
+        it("can filter all language service functionality", () => {
+            test({
+                [atotcFile]: atotcText
+            }, {
+                availableExtensions: ["test-service-filters"],
+                expectedDiagnostics: ["program-diagnostics-replaced", "semantic-diagnostics-replaced", "syntactic-diagnostics-replaced"],
+                compilerOptions: {
+                    extensions: ["test-service-filters"],
+                    module: ModuleKind.CommonJS,
+                }
+            }, languageServiceCompile, testDummyLS);
+        });
+
+        it("can filter without altering functionality", () => {
+            test({
+                ["main.ts"]: "console.log('Hello, test.') -"
+            }, {
+                availableExtensions: ["test-service-passthru"],
+                expectedDiagnostics: [2362, 1109],
+                compilerOptions: {
+                    extensions: ["test-service-passthru"],
+                    module: ModuleKind.CommonJS,
+                }
+            }, languageServiceCompile);
+        });
+
+        it("can filter and mutate while chaining plugins", () => {
+            test({
+                ["main.ts"]: "console.log('Hello, test.') -"
+            }, {
+                availableExtensions: ["test-service-chain"],
+                expectedDiagnostics: ["program-diagnostics-mutated", "semantic-diagnostics-mutated", "syntactic-diagnostics-mutated", 2362, 1109],
+                compilerOptions: {
+                    extensions: ["test-service-chain"],
+                    module: ModuleKind.CommonJS,
+                }
+            }, languageServiceCompile);
+        });
+
+        it("can run all lint plugins in the language service", () => {
+            test({
+                "main.ts": `console.log("Hello, world!");`,
+            }, {
+                availableExtensions: ["test-syntactic-lint"],
+                expectedDiagnostics: [],
+                compilerOptions: {
+                    extensions: ["test-syntactic-lint"],
+                    module: ModuleKind.CommonJS,
+                }
+            }, languageServiceCompile);
+
+            test({
+                "main.ts": `interface Foo {a; b;}`,
+            }, {
+                availableExtensions: ["test-syntactic-lint"],
+                expectedDiagnostics: ["test-syntactic-lint"],
+                compilerOptions: {
+                    extensions: ["test-syntactic-lint"],
+                    module: ModuleKind.CommonJS,
+                }
+            }, languageServiceCompile);
+
+            test({
+                "main.ts": `console.log("Hello, world!");`,
+            }, {
+                availableExtensions: ["test-semantic-lint"],
+                expectedDiagnostics: [],
+                compilerOptions: {
+                    extensions: ["test-semantic-lint"],
+                    module: ModuleKind.CommonJS,
+                }
+            }, languageServiceCompile);
+
+            test({
+                "main.ts": `const s: "foo" = "foo";`,
+            }, {
+                availableExtensions: ["test-semantic-lint"],
+                expectedDiagnostics: ["test-semantic-lint", "test-semantic-lint"],
+                compilerOptions: {
+                    extensions: ["test-semantic-lint"],
+                    module: ModuleKind.CommonJS,
+                }
+            }, languageServiceCompile);
+
+            test({
+                "main.ts": `console.log("Hello, world!");`,
+            }, {
+                availableExtensions: ["test-syntactic-lint", "test-semantic-lint"],
+                expectedDiagnostics: [],
+                compilerOptions: {
+                    extensions: ["test-syntactic-lint", "test-semantic-lint"],
+                    module: ModuleKind.CommonJS,
+                }
+            }, languageServiceCompile);
+
+            test({
+                "main.ts": `const s: "foo" = "foo";`,
+            }, {
+                availableExtensions: ["test-syntactic-lint", "test-semantic-lint"],
+                expectedDiagnostics: ["test-semantic-lint", "test-semantic-lint"],
+                compilerOptions: {
+                    extensions: ["test-syntactic-lint", "test-semantic-lint"],
+                    module: ModuleKind.CommonJS,
+                }
+            }, languageServiceCompile);
+
+            test({
+                "main.ts": `interface Foo {a; b;}`,
+            }, {
+                availableExtensions: ["test-syntactic-lint", "test-semantic-lint"],
+                expectedDiagnostics: ["test-syntactic-lint"],
+                compilerOptions: {
+                    extensions: ["test-syntactic-lint", "test-semantic-lint"],
+                    module: ModuleKind.CommonJS,
+                }
+            }, languageServiceCompile);
+
+            test({
+                "main.ts": `interface Foo {a; b;}
+                const s: "foo" = "foo";`,
+            }, {
+                availableExtensions: ["test-syntactic-lint", "test-semantic-lint"],
+                expectedDiagnostics: ["test-syntactic-lint", "test-semantic-lint", "test-semantic-lint"],
+                compilerOptions: {
+                    extensions: ["test-syntactic-lint", "test-semantic-lint"],
+                    module: ModuleKind.CommonJS,
+                }
+            }, languageServiceCompile);
+
+            test({
+                "main.ts": `interface Foo {a; b;}`,
+            }, {
+                availableExtensions: ["test-extension-arguments"],
+                expectedDiagnostics: ["test-extension-arguments", "test-extension-arguments"],
+                compilerOptions: {
+                    extensions: {
+                        "test-extension-arguments": ["a", "b"]
+                    },
+                    module: ModuleKind.CommonJS,
+                }
+            }, languageServiceCompile);
+
+            test({
+                "main.ts": `interface Foo {b;}
+                interface Bar {a;}
+                const f: "foo" = "foo";
+                let b: "bar" = "bar";`,
+            }, {
+                availableExtensions: ["test-multi-extension"],
+                expectedDiagnostics: ["test-multi-extension[IsNamedFoo]", "test-multi-extension[IsNamedBar]", "test-multi-extension[IsValueFoo]", "test-multi-extension[IsValueFoo]", "test-multi-extension[IsValueBar]", "test-multi-extension[IsValueBar]"],
+                compilerOptions: {
+                    extensions: ["test-multi-extension"],
+                    module: ModuleKind.CommonJS,
+                }
+            }, languageServiceCompile);
+
+            test({
+                "main.ts": `console.log("Hello, world!");`,
+            }, {
+                availableExtensions: [],
+                expectedDiagnostics: [6151, 6151],
+                compilerOptions: {
+                    extensions: ["test-syntactic-lint", "test-semantic-lint"],
+                    module: ModuleKind.CommonJS,
+                }
+            }, languageServiceCompile);
+        });
+    });
+}