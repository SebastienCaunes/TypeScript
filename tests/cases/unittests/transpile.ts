--- conflicted
+++ resolved
@@ -1,127 +1,77 @@
-/// <reference path="..\..\..\src\harness\harness.ts" />
-
-module ts {
-    describe("Transpile", () => {
-
-<<<<<<< HEAD
-        function runTest(input: string, compilerOptions: ts.CompilerOptions = {}, fileName?: string,  moduleName?: string, expectedOutput?: string, expectedDiagnosticCodes: number[] = []): void {
-            let diagnostics: Diagnostic[] = [];
-            let result = transpile(input, compilerOptions, fileName || "file.ts", diagnostics, moduleName);
-=======
-        function runTest(input: string, compilerOptions: ts.CompilerOptions = {}, moduleName?: string, expectedOutput?: string, expectedDiagnosticCodes: number[] = []): void {
-            let diagnostics: Diagnostic[] = [];
-            let result = transpile(input, compilerOptions, "file.ts", diagnostics, moduleName);
->>>>>>> fce14234
-
-            for (let i = 0; i < expectedDiagnosticCodes.length; i++) {
-                assert.equal(expectedDiagnosticCodes[i], diagnostics[i] && diagnostics[i].code, `Could not find expeced diagnostic.`);
-            }
-            assert.equal(diagnostics.length, expectedDiagnosticCodes.length, "Resuting diagnostics count does not match expected");
-
-            if (expectedOutput !== undefined) {
-                assert.equal(result, expectedOutput);
-            }
-        }
-
-        it("Generates correct compilerOptions diagnostics", () => {
-            // Expecting 5047: "Option 'isolatedModules' can only be used when either option'--module' is provided or option 'target' is 'ES6' or higher."
-<<<<<<< HEAD
-            runTest(`var x = 0;`, {}, /*fileName*/ undefined, /*moduleName*/undefined, /*expectedOutput*/ undefined, /*expectedDiagnosticCodes*/ [5047]);
-=======
-            runTest(`var x = 0;`, {}, /*moduleName*/undefined, /*expectedOutput*/ undefined, /*expectedDiagnosticCodes*/ [5047]);
->>>>>>> fce14234
-        });
-
-        it("Generates no diagnostics with valid inputs", () => {
-            // No errors
-<<<<<<< HEAD
-            runTest(`var x = 0;`, { module: ModuleKind.CommonJS }, /*fileName*/ undefined, /*moduleName*/undefined, /*expectedOutput*/ undefined, /*expectedDiagnosticCodes*/ []);
-=======
-            runTest(`var x = 0;`, { module: ModuleKind.CommonJS }, /*moduleName*/undefined, /*expectedOutput*/ undefined, /*expectedDiagnosticCodes*/ []);
->>>>>>> fce14234
-        });
-
-        it("Generates no diagnostics for missing file references", () => {
-            runTest(`/// <reference path="file2.ts" />
-var x = 0;`,
-<<<<<<< HEAD
-                { module: ModuleKind.CommonJS }, /*fileName*/ undefined, /*moduleName*/undefined, /*expectedOutput*/ undefined, /*expectedDiagnosticCodes*/ []);
-=======
-                { module: ModuleKind.CommonJS }, /*moduleName*/undefined, /*expectedOutput*/ undefined, /*expectedDiagnosticCodes*/ []);
->>>>>>> fce14234
-        });
-
-        it("Generates no diagnostics for missing module imports", () => {
-            runTest(`import {a} from "module2";`,
-<<<<<<< HEAD
-                { module: ModuleKind.CommonJS }, /*fileName*/ undefined,/*moduleName*/undefined, /*expectedOutput*/ undefined, /*expectedDiagnosticCodes*/ []);
-=======
-                { module: ModuleKind.CommonJS }, /*moduleName*/undefined, /*expectedOutput*/ undefined, /*expectedDiagnosticCodes*/ []);
->>>>>>> fce14234
-        });
-
-        it("Generates expected syntactic diagnostics", () => {
-            runTest(`a b`,
-<<<<<<< HEAD
-                { module: ModuleKind.CommonJS }, /*fileName*/ undefined, /*moduleName*/undefined, /*expectedOutput*/ undefined, /*expectedDiagnosticCodes*/ [1005]); /// 1005: ';' Expected
-=======
-                { module: ModuleKind.CommonJS }, /*moduleName*/undefined, /*expectedOutput*/ undefined, /*expectedDiagnosticCodes*/ [1005]); /// 1005: ';' Expected
->>>>>>> fce14234
-        });
-
-        it("Does not generate semantic diagnostics", () => {
-            runTest(`var x: string = 0;`,
-<<<<<<< HEAD
-                { module: ModuleKind.CommonJS }, /*fileName*/ undefined, /*moduleName*/undefined, /*expectedOutput*/ undefined, /*expectedDiagnosticCodes*/ []);
-        });
-
-        it("Generates module output", () => {
-            runTest(`var x = 0;`, { module: ModuleKind.AMD }, /*fileName*/ undefined, /*moduleName*/undefined, `define(["require", "exports"], function (require, exports) {\r\n    var x = 0;\r\n});\r\n`);
-        });
-
-        it("Uses correct newLine character", () => {
-            runTest(`var x = 0;`, { module: ModuleKind.CommonJS, newLine: NewLineKind.LineFeed }, /*fileName*/ undefined, /*moduleName*/undefined, `var x = 0;\n`, /*expectedDiagnosticCodes*/ []);
-=======
-                { module: ModuleKind.CommonJS }, /*moduleName*/undefined, /*expectedOutput*/ undefined, /*expectedDiagnosticCodes*/ []);
-        });
-
-        it("Generates module output", () => {
-            runTest(`var x = 0;`, { module: ModuleKind.AMD }, /*moduleName*/undefined, `define(["require", "exports"], function (require, exports) {\r\n    var x = 0;\r\n});\r\n`);
-        });
-
-        it("Uses correct newLine character", () => {
-            runTest(`var x = 0;`, { module: ModuleKind.CommonJS, newLine: NewLineKind.LineFeed }, /*moduleName*/undefined, `var x = 0;\n`, /*expectedDiagnosticCodes*/ []);
-        });
-
-        it("Sets module name", () => {
-            let output =
-                `System.register("NamedModule", [], function(exports_1) {\n    var x;\n` +
-                `    return {\n` +
-                `        setters:[],\n` +
-                `        execute: function() {\n` +
-                `            var x = 1;\n` +
-                `        }\n` +
-                `    }\n` +
-                `});\n`;
-            runTest("var x = 1;", { module: ModuleKind.System, newLine: NewLineKind.LineFeed }, "NamedModule", output)
->>>>>>> fce14234
-        });
-
-        it("Sets module name", () => {
-            let output =
-                `System.register("NamedModule", [], function(exports_1) {\n    var x;\n` +
-                `    return {\n` +
-                `        setters:[],\n` +
-                `        execute: function() {\n` +
-                `            var x = 1;\n` +
-                `        }\n` +
-                `    }\n` +
-                `});\n`;
-            runTest("var x = 1;", { module: ModuleKind.System, newLine: NewLineKind.LineFeed }, /*fileName*/ undefined, "NamedModule", output)
-        });
-        it("No extra errors for file without extension", () => {
-            runTest(`var x = 0;`, { module: ModuleKind.CommonJS }, "file", /*moduleName*/undefined, /*expectedOutput*/ undefined, /*expectedDiagnosticCodes*/[]);
-        });
-
-    });
-}
+/// <reference path="..\..\..\src\harness\harness.ts" />
+
+module ts {
+    describe("Transpile", () => {
+
+        function runTest(input: string, compilerOptions: ts.CompilerOptions = {}, fileName?: string,  moduleName?: string, expectedOutput?: string, expectedDiagnosticCodes: number[] = []): void {
+            let diagnostics: Diagnostic[] = [];
+            let result = transpile(input, compilerOptions, fileName || "file.ts", diagnostics, moduleName);
+
+            for (let i = 0; i < expectedDiagnosticCodes.length; i++) {
+                assert.equal(expectedDiagnosticCodes[i], diagnostics[i] && diagnostics[i].code, `Could not find expeced diagnostic.`);
+            }
+            assert.equal(diagnostics.length, expectedDiagnosticCodes.length, "Resuting diagnostics count does not match expected");
+
+            if (expectedOutput !== undefined) {
+                assert.equal(result, expectedOutput);
+            }
+        }
+
+        it("Generates correct compilerOptions diagnostics", () => {
+            // Expecting 5047: "Option 'isolatedModules' can only be used when either option'--module' is provided or option 'target' is 'ES6' or higher."
+            runTest(`var x = 0;`, {}, /*fileName*/ undefined, /*moduleName*/undefined, /*expectedOutput*/ undefined, /*expectedDiagnosticCodes*/ [5047]);
+        });
+
+        it("Generates no diagnostics with valid inputs", () => {
+            // No errors
+            runTest(`var x = 0;`, { module: ModuleKind.CommonJS }, /*fileName*/ undefined, /*moduleName*/undefined, /*expectedOutput*/ undefined, /*expectedDiagnosticCodes*/ []);
+        });
+
+        it("Generates no diagnostics for missing file references", () => {
+            runTest(`/// <reference path="file2.ts" />
+var x = 0;`,
+                { module: ModuleKind.CommonJS }, /*fileName*/ undefined, /*moduleName*/undefined, /*expectedOutput*/ undefined, /*expectedDiagnosticCodes*/ []);
+        });
+
+        it("Generates no diagnostics for missing module imports", () => {
+            runTest(`import {a} from "module2";`,
+                { module: ModuleKind.CommonJS }, /*fileName*/ undefined,/*moduleName*/undefined, /*expectedOutput*/ undefined, /*expectedDiagnosticCodes*/ []);
+        });
+
+        it("Generates expected syntactic diagnostics", () => {
+            runTest(`a b`,
+                { module: ModuleKind.CommonJS }, /*fileName*/ undefined, /*moduleName*/undefined, /*expectedOutput*/ undefined, /*expectedDiagnosticCodes*/ [1005]); /// 1005: ';' Expected
+        });
+
+        it("Does not generate semantic diagnostics", () => {
+            runTest(`var x: string = 0;`,
+                { module: ModuleKind.CommonJS }, /*fileName*/ undefined, /*moduleName*/undefined, /*expectedOutput*/ undefined, /*expectedDiagnosticCodes*/ []);
+        });
+
+        it("Generates module output", () => {
+            runTest(`var x = 0;`, { module: ModuleKind.AMD }, /*fileName*/ undefined, /*moduleName*/undefined, `define(["require", "exports"], function (require, exports) {\r\n    var x = 0;\r\n});\r\n`);
+        });
+
+        it("Uses correct newLine character", () => {
+            runTest(`var x = 0;`, { module: ModuleKind.CommonJS, newLine: NewLineKind.LineFeed }, /*fileName*/ undefined, /*moduleName*/undefined, `var x = 0;\n`, /*expectedDiagnosticCodes*/ []);
+        });
+
+        it("Sets module name", () => {
+            let output =
+                `System.register("NamedModule", [], function(exports_1) {\n    var x;\n` +
+                `    return {\n` +
+                `        setters:[],\n` +
+                `        execute: function() {\n` +
+                `            var x = 1;\n` +
+                `        }\n` +
+                `    }\n` +
+                `});\n`;
+            runTest("var x = 1;", { module: ModuleKind.System, newLine: NewLineKind.LineFeed }, /*fileName*/ undefined, "NamedModule", output)
+        });
+
+        it("No extra errors for file without extension", () => {
+            runTest(`var x = 0;`, { module: ModuleKind.CommonJS }, "file", /*moduleName*/undefined, /*expectedOutput*/ undefined, /*expectedDiagnosticCodes*/[]);
+        });
+
+    });
+}